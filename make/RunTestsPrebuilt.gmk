#
# Copyright (c) 2017, Oracle and/or its affiliates. All rights reserved.
# DO NOT ALTER OR REMOVE COPYRIGHT NOTICES OR THIS FILE HEADER.
#
# This code is free software; you can redistribute it and/or modify it
# under the terms of the GNU General Public License version 2 only, as
# published by the Free Software Foundation.  Oracle designates this
# particular file as subject to the "Classpath" exception as provided
# by Oracle in the LICENSE file that accompanied this code.
#
# This code is distributed in the hope that it will be useful, but WITHOUT
# ANY WARRANTY; without even the implied warranty of MERCHANTABILITY or
# FITNESS FOR A PARTICULAR PURPOSE.  See the GNU General Public License
# version 2 for more details (a copy is included in the LICENSE file that
# accompanied this code).
#
# You should have received a copy of the GNU General Public License version
# 2 along with this work; if not, write to the Free Software Foundation,
# Inc., 51 Franklin St, Fifth Floor, Boston, MA 02110-1301 USA.
#
# Please contact Oracle, 500 Oracle Parkway, Redwood Shores, CA 94065 USA
# or visit www.oracle.com if you need additional information or have any
# questions.
#

################################################################################
# Initial bootstrapping, copied and stripped down from Makefile and Init.gmk
################################################################################

# In Cygwin, the MAKE variable gets prepended with the current directory if the
# make executable is called using a Windows mixed path (c:/cygwin/bin/make.exe).
ifneq ($(findstring :, $(MAKE)), )
  export MAKE := $(patsubst $(CURDIR)%, %, $(patsubst $(CURDIR)/%, %, $(MAKE)))
endif

# Locate this Makefile
ifeq ($(filter /%, $(lastword $(MAKEFILE_LIST))),)
  makefile_path := $(CURDIR)/$(strip $(lastword $(MAKEFILE_LIST)))
else
  makefile_path := $(lastword $(MAKEFILE_LIST))
endif
TOPDIR := $(strip $(patsubst %/make/, %, $(dir $(makefile_path))))

################################################################################
# Functions
################################################################################

# Setup a required or optional variable, and/or check that it is properly
# given.
# Note: No spaces are allowed around the arguments.
#
# $1: The name of the variable
# $2: The default value, if any, or OPTIONAL (do not provide a default but
#     do not exit if it is missing)
# $3: If NO_CHECK, disable checking for target file/directory existence
#     If MKDIR, create the default directory
define SetupVariable
  ifeq ($$($1), )
    ifeq ($2, )
      $$(info Error: Prebuilt variable $1 is missing, needed for run-tests-prebuilt)
      $$(error Cannot continue.)
    else ifeq ($2, OPTIONAL)
      ifneq ($$(findstring $$(LOG), info debug trace), )
        $$(info Prebuilt variable $1 is not provided)
      endif
    else
      ifneq ($$(findstring $$(LOG), info debug trace), )
        $$(info Prebuilt variable $1=$2 (default value))
      endif
      $1:=$2
    endif
  else
    ifneq ($$(findstring $$(LOG), info debug trace), )
      $$(info Prebuilt variable $1=$$($1))
    endif
  endif
  # If $1 has a value (is not optional), and $3 is not set (to NO_CHECK),
  # and if wildcard is empty, then complain that the file is missing.
  ifeq ($3, MKDIR)
    ifneq ($$(findstring $$(LOG), info debug trace), )
      $$(info Creating directory for $1)
    endif
    $$(shell mkdir -p $$($1))
  else ifneq ($3, NO_CHECK)
    ifeq ($$(strip $$(if $$($1), , OPTIONAL) $$(wildcard $$($1))), )
      $$(info Error: Prebuilt variable $1 points to missing file/directory:)
      $$(info '$$($1)')
      $$(error Cannot continue.)
    endif
  endif
endef

# Create an ephemeral spec file
#
# $1: The output file name
# $2..$N: The lines to output to the file
define CreateNewSpec
  $(if $(strip $(27)), \
    $(error Internal makefile error: \
      Too many arguments to macro, please update CreateNewSpec in RunTestsPrebuilt.gmk) \
  ) \
  $(shell $(RM) $1) \
  $(foreach i, $(call sequence, 2, 26), \
    $(if $(strip $($i)), \
      $(call AppendFile, $(strip $($i)), $1) \
    ) \
  )
endef

################################################################################
# Check input and setup basic buildsystem support
################################################################################

# Verify that user has given correct additional input.

# These variables are absolutely necessary
$(eval $(call SetupVariable,OUTPUTDIR,$(TOPDIR)/build/run-test-prebuilt,MKDIR))
$(eval $(call SetupVariable,BOOT_JDK))
$(eval $(call SetupVariable,JT_HOME))

# These can have default values based on the ones above
$(eval $(call SetupVariable,JDK_IMAGE_DIR,$(OUTPUTDIR)/images/jdk))
$(eval $(call SetupVariable,TEST_IMAGE_DIR,$(OUTPUTDIR)/images/test))
$(eval $(call SetupVariable,SYMBOLS_IMAGE_DIR,$(OUTPUTDIR)/images/symbols,NO_CHECK))

# Provide default values for tools that we need
$(eval $(call SetupVariable,MAKE,make,NO_CHECK))
$(eval $(call SetupVariable,BASH,bash,NO_CHECK))

# Check optional variables
$(eval $(call SetupVariable,JIB_JAR,OPTIONAL))

# Now that we have verified that we have the required variables available, we
# can include the prebuilt spec file ourselves, without an ephemeral spec
# wrapper. This is required so we can include MakeBase which is needed for
# CreateNewSpec.
HAS_SPEC :=
include $(TOPDIR)/make/InitSupport.gmk

$(eval $(call CheckDeprecatedEnvironment))
$(eval $(call CheckInvalidMakeFlags))
$(eval $(call ParseLogLevel))

SPEC := $(TOPDIR)/make/RunTestsPrebuiltSpec.gmk
include $(SPEC)
include $(TOPDIR)/make/common/MakeBase.gmk

################################################################################
# Determine what platform we're running on
################################################################################
UNAME := uname

# Get OS name from uname (Cygwin inexplicably adds _NT-x.x)
UNAME_OS := $(shell $(UNAME) -s | $(CUT) -f1 -d_)

ifeq ($(UNAME_OS), CYGWIN)
  OPENJDK_TARGET_OS := windows
  OPENJDK_TARGET_OS_TYPE := windows
  OPENJDK_TARGET_OS_ENV := windows.cygwin
else
  OPENJDK_TARGET_OS_TYPE:=unix
  ifeq ($(UNAME_OS), Linux)
    OPENJDK_TARGET_OS := linux
  else ifeq ($(UNAME_OS), Darwin)
    OPENJDK_TARGET_OS := macosx
  else ifeq ($(UNAME_OS), SunOS)
    OPENJDK_TARGET_OS := solaris
  else ifneq ($(findstring BSD,$(UNAME_OS),))
    OPENJDK_TARGET_OS := bsd
  else
    OPENJDK_TARGET_OS := $(UNAME_OS)
  endif
  OPENJDK_TARGET_OS_ENV := $(OPENJDK_TARGET_OS)
endif

# Assume little endian unless otherwise specified
OPENJDK_TARGET_CPU_ENDIAN := little

ifeq ($(OPENJDK_TARGET_OS), solaris)
  # On solaris, use uname -p
  UNAME_CPU := $(shell $(UNAME) -p)
  # Assume 64-bit platform
  OPENJDK_TARGET_CPU_BITS := 64
  ifeq ($(UNAME_CPU), i386)
    OPENJDK_TARGET_CPU := x86_64
  else ifeq ($(UNAME_CPU), sparc)
    OPENJDK_TARGET_CPU := sparcv9
    OPENJDK_TARGET_CPU_ENDIAN := big
  else
    OPENJDK_TARGET_CPU := $(UNAME_CPU)
  endif
else
  # ... all others use uname -m
  UNAME_CPU := $(shell $(UNAME) -m)
  ifeq ($(UNAME_CPU), i686)
    OPENJDK_TARGET_CPU := x86
    OPENJDK_TARGET_CPU_BITS := 32
  else
    # Assume all others are 64-bit. We use the same CPU name as uname for
    # at least x86_64 and aarch64.
    OPENJDK_TARGET_CPU := $(UNAME_CPU)
    OPENJDK_TARGET_CPU_BITS := 64
  endif
endif

OPENJDK_TARGET_CPU_ARCH := $(OPENJDK_TARGET_CPU)
ifeq ($(OPENJDK_TARGET_CPU), x86_64)
  OPENJDK_TARGET_CPU_ARCH := x86
else ifeq ($(OPENJDK_TARGET_CPU), sparcv9)
  OPENJDK_TARGET_CPU_ARCH := sparc
endif

ifeq ($(OPENJDK_TARGET_OS), windows)
  ifeq ($(wildcard $(TEST_IMAGE_DIR)/bin/fixpath.exe), )
    $(info Error: fixpath is missing from test image '$(TEST_IMAGE_DIR)')
    $(error Cannot continue.)
  endif
  FIXPATH := $(TEST_IMAGE_DIR)/bin/fixpath.exe -c
  PATH_SEP:=;
else
  FIXPATH :=
  PATH_SEP:=:
endif

# Check number of cores and memory in MB
ifeq ($(OPENJDK_TARGET_OS), linux)
  NUM_CORES := $(shell $(CAT) /proc/cpuinfo  | $(GREP) -c processor)
  MEMORY_SIZE := $(shell \
      $(EXPR) `$(CAT) /proc/meminfo | $(GREP) MemTotal | $(AWK) '{print $$2}'` / 1024 \
  )
else ifeq ($(OPENJDK_TARGET_OS), macosx)
<<<<<<< HEAD
    NUM_CORES := $(shell /usr/sbin/sysctl -n hw.ncpu)
    MEMORY_SIZE := $(shell $(EXPR) `/usr/sbin/sysctl -n hw.memsize` / 1024 / 1024)
else ifeq ($(OPENJDK_TARGET_OS), bsd)
    NUM_CORES := $(shell /sbin/sysctl -n hw.ncpu)
    MEMORY_SIZE := $(shell $(EXPR) `/sbin/sysctl -n hw.physmem` / 1024 / 1024)
=======
  NUM_CORES := $(shell /usr/sbin/sysctl -n hw.ncpu)
  MEMORY_SIZE := $(shell $(EXPR) `/usr/sbin/sysctl -n hw.memsize` / 1024 / 1024)
>>>>>>> 770ef496
else ifeq ($(OPENJDK_TARGET_OS), solaris)
  NUM_CORES := $(shell LC_MESSAGES=C /usr/sbin/psrinfo -v | $(GREP) -c on-line)
  MEMORY_SIZE := $(shell \
      /usr/sbin/prtconf 2> /dev/null | $(GREP) "^Memory [Ss]ize" | $(AWK) '{print $$3}' \
  )
else ifeq ($(OPENJDK_TARGET_OS), windows)
  NUM_CORES := $(NUMBER_OF_PROCESSORS)
  MEMORY_SIZE := $(shell \
      $(EXPR) `wmic computersystem get totalphysicalmemory -value | $(GREP) = \
          | $(CUT) -d "=" -f 2-` / 1024 / 1024 \
  )
endif
ifeq ($(NUM_CORES), )
  $(warn Could not find number of CPUs, assuming 1)
  NUM_CORES := 1
endif
ifeq ($(MEMORY_SIZE), )
  $(warn Could not find memory size, assuming 1024 MB)
  MEMORY_SIZE := 1024
endif

################################################################################
# Generate the ephemeral spec file
################################################################################

# Now we can include additional custom support.
# This might define CUSTOM_NEW_SPEC_LINE
ifneq ($(CUSTOM_MAKE_DIR), )
  include $(CUSTOM_MAKE_DIR)/RunTestsPrebuilt.gmk
endif

NEW_SPEC := $(OUTPUTDIR)/run-test-spec.gmk

$(call CreateNewSpec, $(NEW_SPEC), \
    # Generated file -- do not edit!, \
    SPEC := $(NEW_SPEC), \
    TOPDIR := $(TOPDIR), \
    OUTPUTDIR := $(OUTPUTDIR), \
    BOOT_JDK := $(BOOT_JDK), \
    JT_HOME := $(JT_HOME), \
    JDK_IMAGE_DIR := $(JDK_IMAGE_DIR), \
    TEST_IMAGE_DIR := $(TEST_IMAGE_DIR), \
    SYMBOLS_IMAGE_DIR := $(SYMBOLS_IMAGE_DIR), \
    MAKE := $(MAKE), \
    BASH := $(BASH), \
    JIB_JAR := $(JIB_JAR), \
    FIXPATH := $(FIXPATH), \
    PATH_SEP := $(PATH_SEP), \
    OPENJDK_TARGET_OS := $(OPENJDK_TARGET_OS), \
    OPENJDK_TARGET_OS_TYPE := $(OPENJDK_TARGET_OS_TYPE), \
    OPENJDK_TARGET_OS_ENV := $(OPENJDK_TARGET_OS_ENV), \
    OPENJDK_TARGET_CPU := $(OPENJDK_TARGET_CPU), \
    OPENJDK_TARGET_CPU_ARCH := $(OPENJDK_TARGET_CPU_ARCH), \
    OPENJDK_TARGET_CPU_BITS := $(OPENJDK_TARGET_CPU_BITS), \
    OPENJDK_TARGET_CPU_ENDIAN := $(OPENJDK_TARGET_CPU_ENDIAN), \
    NUM_CORES := $(NUM_CORES), \
    MEMORY_SIZE := $(MEMORY_SIZE), \
    include $(TOPDIR)/make/RunTestsPrebuiltSpec.gmk, \
    $(CUSTOM_NEW_SPEC_LINE), \
)

################################################################################
# The run-test-prebuilt target
################################################################################

SPEC := $(NEW_SPEC)

default: all

run-test-prebuilt:
	@$(RM) -f $(MAKESUPPORT_OUTPUTDIR)/exit-with-error
	@cd $(TOPDIR) && $(MAKE) $(MAKE_ARGS) -f make/RunTests.gmk run-test \
	    TEST="$(TEST)"

all: run-test-prebuilt

.PHONY: default all<|MERGE_RESOLUTION|>--- conflicted
+++ resolved
@@ -229,16 +229,11 @@
       $(EXPR) `$(CAT) /proc/meminfo | $(GREP) MemTotal | $(AWK) '{print $$2}'` / 1024 \
   )
 else ifeq ($(OPENJDK_TARGET_OS), macosx)
-<<<<<<< HEAD
-    NUM_CORES := $(shell /usr/sbin/sysctl -n hw.ncpu)
-    MEMORY_SIZE := $(shell $(EXPR) `/usr/sbin/sysctl -n hw.memsize` / 1024 / 1024)
-else ifeq ($(OPENJDK_TARGET_OS), bsd)
-    NUM_CORES := $(shell /sbin/sysctl -n hw.ncpu)
-    MEMORY_SIZE := $(shell $(EXPR) `/sbin/sysctl -n hw.physmem` / 1024 / 1024)
-=======
   NUM_CORES := $(shell /usr/sbin/sysctl -n hw.ncpu)
   MEMORY_SIZE := $(shell $(EXPR) `/usr/sbin/sysctl -n hw.memsize` / 1024 / 1024)
->>>>>>> 770ef496
+else ifeq ($(OPENJDK_TARGET_OS), bsd)
+  NUM_CORES := $(shell /sbin/sysctl -n hw.ncpu)
+  MEMORY_SIZE := $(shell $(EXPR) `/sbin/sysctl -n hw.physmem` / 1024 / 1024)
 else ifeq ($(OPENJDK_TARGET_OS), solaris)
   NUM_CORES := $(shell LC_MESSAGES=C /usr/sbin/psrinfo -v | $(GREP) -c on-line)
   MEMORY_SIZE := $(shell \
