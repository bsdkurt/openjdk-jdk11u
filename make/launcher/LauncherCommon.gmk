--- conflicted
+++ resolved
@@ -25,18 +25,7 @@
 
 include JdkNativeCompilation.gmk
 
-<<<<<<< HEAD
-ifeq ($(OPENJDK_TARGET_OS), macosx)
-  ORIGIN_ARG := $(call SET_EXECUTABLE_ORIGIN)
-else ifeq ($(OPENJDK_TARGET_OS), bsd)
-  ORIGIN_ARG := $(call SET_EXECUTABLE_ORIGIN,/../lib)
-else
-  ifeq ($(OPENJDK_TARGET_OS), windows)
-  endif
-  ORIGIN_ARG := $(call SET_EXECUTABLE_ORIGIN,/../lib/jli)
-=======
 ORIGIN_ARG := $(call SET_EXECUTABLE_ORIGIN,/../lib/jli)
->>>>>>> f440725d
 
 # Applications expect to be able to link against libjawt without invoking
 # System.loadLibrary("jawt") first. This was the behaviour described in the
@@ -192,11 +181,8 @@
       LIBS := $(JDKEXE_LIBS) $$($1_LIBS), \
       LIBS_unix := $$($1_LIBS_unix), \
       LIBS_linux := -lpthread -ljli $(LIBDL), \
-<<<<<<< HEAD
       LIBS_bsd := -pthread, \
-=======
       LIBS_macosx := -ljli, \
->>>>>>> f440725d
       LIBS_solaris := -ljli -lthread $(LIBDL), \
       LIBS_windows := $$($1_WINDOWS_JLI_LIB) \
           $(SUPPORT_OUTPUTDIR)/native/java.base/libjava/java.lib advapi32.lib \
@@ -212,11 +198,7 @@
   $1 += $$(BUILD_LAUNCHER_$1)
   TARGETS += $$($1)
 
-<<<<<<< HEAD
-  ifneq (,$(filter $(OPENJDK_TARGET_OS), macosx aix bsd))
-=======
   ifeq ($(OPENJDK_TARGET_OS), aix)
->>>>>>> f440725d
     $$(BUILD_LAUNCHER_$1): $(SUPPORT_OUTPUTDIR)/native/java.base/libjli_static.a
   endif
 
