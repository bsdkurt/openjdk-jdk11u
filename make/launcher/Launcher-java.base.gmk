--- conflicted
+++ resolved
@@ -90,11 +90,7 @@
 
 ################################################################################
 
-<<<<<<< HEAD
-ifneq ($(findstring $(OPENJDK_TARGET_OS), macosx solaris aix bsd), )
-=======
-ifneq ($(findstring $(OPENJDK_TARGET_OS), macosx solaris aix linux), )
->>>>>>> 16567ca8
+ifneq ($(findstring $(OPENJDK_TARGET_OS), macosx solaris aix linux bsd), )
   $(eval $(call SetupJdkExecutable, BUILD_JSPAWNHELPER, \
       NAME := jspawnhelper, \
       SRC := $(TOPDIR)/src/$(MODULE)/unix/native/jspawnhelper, \
