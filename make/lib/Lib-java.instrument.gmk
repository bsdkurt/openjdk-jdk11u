--- conflicted
+++ resolved
@@ -63,16 +63,13 @@
     LIBS_unix := -ljava -ljvm $(LIBZ_LIBS), \
     LIBS_linux := -ljli $(LIBDL), \
     LIBS_solaris := -ljli $(LIBDL), \
+    LIBS_bsd := $(ICONV_LIBS) -ljli_static, \
+        $(call FindStaticLib, java.base, jli_static), \
     LIBS_aix := -liconv -ljli_static $(LIBDL), \
     LIBS_macosx := -ljli -liconv -framework Cocoa -framework Security \
         -framework ApplicationServices, \
     LIBS_windows := jvm.lib $(WIN_JAVA_LIB) advapi32.lib \
-<<<<<<< HEAD
-        $(call FindStaticLib, java.base, jli_static), \
-    LIBS_bsd := $(ICONV_LIBS) -ljli_static, \
-=======
         $(WINDOWS_JLI_LIB), \
->>>>>>> f440725d
 ))
 
 ifeq ($(OPENJDK_TARGET_OS), aix)
