--- conflicted
+++ resolved
@@ -79,12 +79,6 @@
 #define REG_FP 29
 #define REG_LR 30
 
-<<<<<<< HEAD
-#define SPELL_REG_SP "sp"
-#define SPELL_REG_FP "x29"
-
-=======
->>>>>>> 5a71b286
 NOINLINE address os::current_stack_pointer() {
   return (address)__builtin_frame_address(0);
 }
