/*
 * Copyright (c) 1997, 2018, Oracle and/or its affiliates. All rights reserved.
 * DO NOT ALTER OR REMOVE COPYRIGHT NOTICES OR THIS FILE HEADER.
 *
 * This code is free software; you can redistribute it and/or modify it
 * under the terms of the GNU General Public License version 2 only, as
 * published by the Free Software Foundation.
 *
 * This code is distributed in the hope that it will be useful, but WITHOUT
 * ANY WARRANTY; without even the implied warranty of MERCHANTABILITY or
 * FITNESS FOR A PARTICULAR PURPOSE.  See the GNU General Public License
 * version 2 for more details (a copy is included in the LICENSE file that
 * accompanied this code).
 *
 * You should have received a copy of the GNU General Public License version
 * 2 along with this work; if not, write to the Free Software Foundation,
 * Inc., 51 Franklin St, Fifth Floor, Boston, MA 02110-1301 USA.
 *
 * Please contact Oracle, 500 Oracle Parkway, Redwood Shores, CA 94065 USA
 * or visit www.oracle.com if you need additional information or have any
 * questions.
 *
 */

#include "precompiled.hpp"
#include "jvm.h"
#include "classfile/classLoader.hpp"
#include "classfile/javaAssertions.hpp"
#include "classfile/moduleEntry.hpp"
#include "classfile/stringTable.hpp"
#include "classfile/symbolTable.hpp"
#include "gc/shared/collectorPolicy.hpp"
#include "gc/shared/gcArguments.hpp"
#include "gc/shared/gcConfig.hpp"
#include "logging/log.hpp"
#include "logging/logConfiguration.hpp"
#include "logging/logStream.hpp"
#include "logging/logTag.hpp"
#include "memory/allocation.inline.hpp"
#include "memory/universe.hpp"
#include "oops/oop.inline.hpp"
#include "prims/jvmtiExport.hpp"
#include "runtime/arguments.hpp"
#include "runtime/arguments_ext.hpp"
#include "runtime/flags/jvmFlag.hpp"
#include "runtime/flags/jvmFlagConstraintList.hpp"
#include "runtime/flags/jvmFlagWriteableList.hpp"
#include "runtime/flags/jvmFlagRangeList.hpp"
#include "runtime/globals_extension.hpp"
#include "runtime/java.hpp"
#include "runtime/os.inline.hpp"
#include "runtime/safepoint.hpp"
#include "runtime/safepointMechanism.hpp"
#include "runtime/vm_version.hpp"
#include "services/management.hpp"
#include "services/memTracker.hpp"
#include "utilities/align.hpp"
#include "utilities/defaultStream.hpp"
#include "utilities/macros.hpp"
#include "utilities/stringUtils.hpp"
#if INCLUDE_JVMCI
#include "jvmci/jvmciRuntime.hpp"
#endif
#if INCLUDE_JFR
#include "jfr/jfr.hpp"
#endif

#define DEFAULT_JAVA_LAUNCHER  "generic"

char*  Arguments::_jvm_flags_file               = NULL;
char** Arguments::_jvm_flags_array              = NULL;
int    Arguments::_num_jvm_flags                = 0;
char** Arguments::_jvm_args_array               = NULL;
int    Arguments::_num_jvm_args                 = 0;
char*  Arguments::_java_command                 = NULL;
SystemProperty* Arguments::_system_properties   = NULL;
const char*  Arguments::_gc_log_filename        = NULL;
size_t Arguments::_conservative_max_heap_alignment = 0;
size_t Arguments::_min_heap_size                = 0;
Arguments::Mode Arguments::_mode                = _mixed;
bool   Arguments::_java_compiler                = false;
bool   Arguments::_xdebug_mode                  = false;
const char*  Arguments::_java_vendor_url_bug    = NULL;
const char*  Arguments::_sun_java_launcher      = DEFAULT_JAVA_LAUNCHER;
int    Arguments::_sun_java_launcher_pid        = -1;
bool   Arguments::_sun_java_launcher_is_altjvm  = false;

// These parameters are reset in method parse_vm_init_args()
bool   Arguments::_AlwaysCompileLoopMethods     = AlwaysCompileLoopMethods;
bool   Arguments::_UseOnStackReplacement        = UseOnStackReplacement;
bool   Arguments::_BackgroundCompilation        = BackgroundCompilation;
bool   Arguments::_ClipInlining                 = ClipInlining;
intx   Arguments::_Tier3InvokeNotifyFreqLog     = Tier3InvokeNotifyFreqLog;
intx   Arguments::_Tier4InvocationThreshold     = Tier4InvocationThreshold;

bool   Arguments::_enable_preview               = false;

char*  Arguments::SharedArchivePath             = NULL;

AgentLibraryList Arguments::_libraryList;
AgentLibraryList Arguments::_agentList;

abort_hook_t     Arguments::_abort_hook         = NULL;
exit_hook_t      Arguments::_exit_hook          = NULL;
vfprintf_hook_t  Arguments::_vfprintf_hook      = NULL;


SystemProperty *Arguments::_sun_boot_library_path = NULL;
SystemProperty *Arguments::_java_library_path = NULL;
SystemProperty *Arguments::_java_home = NULL;
SystemProperty *Arguments::_java_class_path = NULL;
SystemProperty *Arguments::_jdk_boot_class_path_append = NULL;
SystemProperty *Arguments::_vm_info = NULL;

GrowableArray<ModulePatchPath*> *Arguments::_patch_mod_prefix = NULL;
PathString *Arguments::_system_boot_class_path = NULL;
bool Arguments::_has_jimage = false;

char* Arguments::_ext_dirs = NULL;

bool PathString::set_value(const char *value) {
  if (_value != NULL) {
    FreeHeap(_value);
  }
  _value = AllocateHeap(strlen(value)+1, mtArguments);
  assert(_value != NULL, "Unable to allocate space for new path value");
  if (_value != NULL) {
    strcpy(_value, value);
  } else {
    // not able to allocate
    return false;
  }
  return true;
}

void PathString::append_value(const char *value) {
  char *sp;
  size_t len = 0;
  if (value != NULL) {
    len = strlen(value);
    if (_value != NULL) {
      len += strlen(_value);
    }
    sp = AllocateHeap(len+2, mtArguments);
    assert(sp != NULL, "Unable to allocate space for new append path value");
    if (sp != NULL) {
      if (_value != NULL) {
        strcpy(sp, _value);
        strcat(sp, os::path_separator());
        strcat(sp, value);
        FreeHeap(_value);
      } else {
        strcpy(sp, value);
      }
      _value = sp;
    }
  }
}

PathString::PathString(const char* value) {
  if (value == NULL) {
    _value = NULL;
  } else {
    _value = AllocateHeap(strlen(value)+1, mtArguments);
    strcpy(_value, value);
  }
}

PathString::~PathString() {
  if (_value != NULL) {
    FreeHeap(_value);
    _value = NULL;
  }
}

ModulePatchPath::ModulePatchPath(const char* module_name, const char* path) {
  assert(module_name != NULL && path != NULL, "Invalid module name or path value");
  size_t len = strlen(module_name) + 1;
  _module_name = AllocateHeap(len, mtInternal);
  strncpy(_module_name, module_name, len); // copy the trailing null
  _path =  new PathString(path);
}

ModulePatchPath::~ModulePatchPath() {
  if (_module_name != NULL) {
    FreeHeap(_module_name);
    _module_name = NULL;
  }
  if (_path != NULL) {
    delete _path;
    _path = NULL;
  }
}

SystemProperty::SystemProperty(const char* key, const char* value, bool writeable, bool internal) : PathString(value) {
  if (key == NULL) {
    _key = NULL;
  } else {
    _key = AllocateHeap(strlen(key)+1, mtArguments);
    strcpy(_key, key);
  }
  _next = NULL;
  _internal = internal;
  _writeable = writeable;
}

AgentLibrary::AgentLibrary(const char* name, const char* options,
               bool is_absolute_path, void* os_lib,
               bool instrument_lib) {
  _name = AllocateHeap(strlen(name)+1, mtArguments);
  strcpy(_name, name);
  if (options == NULL) {
    _options = NULL;
  } else {
    _options = AllocateHeap(strlen(options)+1, mtArguments);
    strcpy(_options, options);
  }
  _is_absolute_path = is_absolute_path;
  _os_lib = os_lib;
  _next = NULL;
  _state = agent_invalid;
  _is_static_lib = false;
  _is_instrument_lib = instrument_lib;
}

// Check if head of 'option' matches 'name', and sets 'tail' to the remaining
// part of the option string.
static bool match_option(const JavaVMOption *option, const char* name,
                         const char** tail) {
  size_t len = strlen(name);
  if (strncmp(option->optionString, name, len) == 0) {
    *tail = option->optionString + len;
    return true;
  } else {
    return false;
  }
}

// Check if 'option' matches 'name'. No "tail" is allowed.
static bool match_option(const JavaVMOption *option, const char* name) {
  const char* tail = NULL;
  bool result = match_option(option, name, &tail);
  if (tail != NULL && *tail == '\0') {
    return result;
  } else {
    return false;
  }
}

// Return true if any of the strings in null-terminated array 'names' matches.
// If tail_allowed is true, then the tail must begin with a colon; otherwise,
// the option must match exactly.
static bool match_option(const JavaVMOption* option, const char** names, const char** tail,
  bool tail_allowed) {
  for (/* empty */; *names != NULL; ++names) {
  if (match_option(option, *names, tail)) {
      if (**tail == '\0' || (tail_allowed && **tail == ':')) {
        return true;
      }
    }
  }
  return false;
}

#if INCLUDE_JFR
// return true on failure
static bool match_jfr_option(const JavaVMOption** option) {
  assert((*option)->optionString != NULL, "invariant");
  char* tail = NULL;
  if (match_option(*option, "-XX:StartFlightRecording", (const char**)&tail)) {
    return Jfr::on_start_flight_recording_option(option, tail);
  } else if (match_option(*option, "-XX:FlightRecorderOptions", (const char**)&tail)) {
    return Jfr::on_flight_recorder_option(option, tail);
  }
  return false;
}
#endif

static void logOption(const char* opt) {
  if (PrintVMOptions) {
    jio_fprintf(defaultStream::output_stream(), "VM option '%s'\n", opt);
  }
}

bool needs_module_property_warning = false;

#define MODULE_PROPERTY_PREFIX "jdk.module."
#define MODULE_PROPERTY_PREFIX_LEN 11
#define ADDEXPORTS "addexports"
#define ADDEXPORTS_LEN 10
#define ADDREADS "addreads"
#define ADDREADS_LEN 8
#define ADDOPENS "addopens"
#define ADDOPENS_LEN 8
#define PATCH "patch"
#define PATCH_LEN 5
#define ADDMODS "addmods"
#define ADDMODS_LEN 7
#define LIMITMODS "limitmods"
#define LIMITMODS_LEN 9
#define PATH "path"
#define PATH_LEN 4
#define UPGRADE_PATH "upgrade.path"
#define UPGRADE_PATH_LEN 12

void Arguments::add_init_library(const char* name, char* options) {
  _libraryList.add(new AgentLibrary(name, options, false, NULL));
}

void Arguments::add_init_agent(const char* name, char* options, bool absolute_path) {
  _agentList.add(new AgentLibrary(name, options, absolute_path, NULL));
}

void Arguments::add_instrument_agent(const char* name, char* options, bool absolute_path) {
  _agentList.add(new AgentLibrary(name, options, absolute_path, NULL, true));
}

// Late-binding agents not started via arguments
void Arguments::add_loaded_agent(AgentLibrary *agentLib) {
  _agentList.add(agentLib);
}

void Arguments::add_loaded_agent(const char* name, char* options, bool absolute_path, void* os_lib) {
  _agentList.add(new AgentLibrary(name, options, absolute_path, os_lib));
}

// Return TRUE if option matches 'property', or 'property=', or 'property.'.
static bool matches_property_suffix(const char* option, const char* property, size_t len) {
  return ((strncmp(option, property, len) == 0) &&
          (option[len] == '=' || option[len] == '.' || option[len] == '\0'));
}

// Return true if property starts with "jdk.module." and its ensuing chars match
// any of the reserved module properties.
// property should be passed without the leading "-D".
bool Arguments::is_internal_module_property(const char* property) {
  assert((strncmp(property, "-D", 2) != 0), "Unexpected leading -D");
  if  (strncmp(property, MODULE_PROPERTY_PREFIX, MODULE_PROPERTY_PREFIX_LEN) == 0) {
    const char* property_suffix = property + MODULE_PROPERTY_PREFIX_LEN;
    if (matches_property_suffix(property_suffix, ADDEXPORTS, ADDEXPORTS_LEN) ||
        matches_property_suffix(property_suffix, ADDREADS, ADDREADS_LEN) ||
        matches_property_suffix(property_suffix, ADDOPENS, ADDOPENS_LEN) ||
        matches_property_suffix(property_suffix, PATCH, PATCH_LEN) ||
        matches_property_suffix(property_suffix, ADDMODS, ADDMODS_LEN) ||
        matches_property_suffix(property_suffix, LIMITMODS, LIMITMODS_LEN) ||
        matches_property_suffix(property_suffix, PATH, PATH_LEN) ||
        matches_property_suffix(property_suffix, UPGRADE_PATH, UPGRADE_PATH_LEN)) {
      return true;
    }
  }
  return false;
}

// Process java launcher properties.
void Arguments::process_sun_java_launcher_properties(JavaVMInitArgs* args) {
  // See if sun.java.launcher, sun.java.launcher.is_altjvm or
  // sun.java.launcher.pid is defined.
  // Must do this before setting up other system properties,
  // as some of them may depend on launcher type.
  for (int index = 0; index < args->nOptions; index++) {
    const JavaVMOption* option = args->options + index;
    const char* tail;

    if (match_option(option, "-Dsun.java.launcher=", &tail)) {
      process_java_launcher_argument(tail, option->extraInfo);
      continue;
    }
    if (match_option(option, "-Dsun.java.launcher.is_altjvm=", &tail)) {
      if (strcmp(tail, "true") == 0) {
        _sun_java_launcher_is_altjvm = true;
      }
      continue;
    }
    if (match_option(option, "-Dsun.java.launcher.pid=", &tail)) {
      _sun_java_launcher_pid = atoi(tail);
      continue;
    }
  }
}

// Initialize system properties key and value.
void Arguments::init_system_properties() {

  // Set up _system_boot_class_path which is not a property but
  // relies heavily on argument processing and the jdk.boot.class.path.append
  // property. It is used to store the underlying system boot class path.
  _system_boot_class_path = new PathString(NULL);

  PropertyList_add(&_system_properties, new SystemProperty("java.vm.specification.name",
                                                           "Java Virtual Machine Specification",  false));
  PropertyList_add(&_system_properties, new SystemProperty("java.vm.version", VM_Version::vm_release(),  false));
  PropertyList_add(&_system_properties, new SystemProperty("java.vm.name", VM_Version::vm_name(),  false));
  PropertyList_add(&_system_properties, new SystemProperty("jdk.debug", VM_Version::jdk_debug_level(),  false));

  // Initialize the vm.info now, but it will need updating after argument parsing.
  _vm_info = new SystemProperty("java.vm.info", VM_Version::vm_info_string(), true);

  // Following are JVMTI agent writable properties.
  // Properties values are set to NULL and they are
  // os specific they are initialized in os::init_system_properties_values().
  _sun_boot_library_path = new SystemProperty("sun.boot.library.path", NULL,  true);
  _java_library_path = new SystemProperty("java.library.path", NULL,  true);
  _java_home =  new SystemProperty("java.home", NULL,  true);
  _java_class_path = new SystemProperty("java.class.path", "",  true);
  // jdk.boot.class.path.append is a non-writeable, internal property.
  // It can only be set by either:
  //    - -Xbootclasspath/a:
  //    - AddToBootstrapClassLoaderSearch during JVMTI OnLoad phase
  _jdk_boot_class_path_append = new SystemProperty("jdk.boot.class.path.append", "", false, true);

  // Add to System Property list.
  PropertyList_add(&_system_properties, _sun_boot_library_path);
  PropertyList_add(&_system_properties, _java_library_path);
  PropertyList_add(&_system_properties, _java_home);
  PropertyList_add(&_system_properties, _java_class_path);
  PropertyList_add(&_system_properties, _jdk_boot_class_path_append);
  PropertyList_add(&_system_properties, _vm_info);

  // Set OS specific system properties values
  os::init_system_properties_values();
}

// Update/Initialize System properties after JDK version number is known
void Arguments::init_version_specific_system_properties() {
  enum { bufsz = 16 };
  char buffer[bufsz];
  const char* spec_vendor = "Oracle Corporation";
  uint32_t spec_version = JDK_Version::current().major_version();

  jio_snprintf(buffer, bufsz, UINT32_FORMAT, spec_version);

  PropertyList_add(&_system_properties,
      new SystemProperty("java.vm.specification.vendor",  spec_vendor, false));
  PropertyList_add(&_system_properties,
      new SystemProperty("java.vm.specification.version", buffer, false));
  PropertyList_add(&_system_properties,
      new SystemProperty("java.vm.vendor", VM_Version::vm_vendor(),  false));
}

/*
 *  -XX argument processing:
 *
 *  -XX arguments are defined in several places, such as:
 *      globals.hpp, globals_<cpu>.hpp, globals_<os>.hpp, <compiler>_globals.hpp, or <gc>_globals.hpp.
 *  -XX arguments are parsed in parse_argument().
 *  -XX argument bounds checking is done in check_vm_args_consistency().
 *
 * Over time -XX arguments may change. There are mechanisms to handle common cases:
 *
 *      ALIASED: An option that is simply another name for another option. This is often
 *               part of the process of deprecating a flag, but not all aliases need
 *               to be deprecated.
 *
 *               Create an alias for an option by adding the old and new option names to the
 *               "aliased_jvm_flags" table. Delete the old variable from globals.hpp (etc).
 *
 *   DEPRECATED: An option that is supported, but a warning is printed to let the user know that
 *               support may be removed in the future. Both regular and aliased options may be
 *               deprecated.
 *
 *               Add a deprecation warning for an option (or alias) by adding an entry in the
 *               "special_jvm_flags" table and setting the "deprecated_in" field.
 *               Often an option "deprecated" in one major release will
 *               be made "obsolete" in the next. In this case the entry should also have its
 *               "obsolete_in" field set.
 *
 *     OBSOLETE: An option that has been removed (and deleted from globals.hpp), but is still accepted
 *               on the command line. A warning is printed to let the user know that option might not
 *               be accepted in the future.
 *
 *               Add an obsolete warning for an option by adding an entry in the "special_jvm_flags"
 *               table and setting the "obsolete_in" field.
 *
 *      EXPIRED: A deprecated or obsolete option that has an "accept_until" version less than or equal
 *               to the current JDK version. The system will flatly refuse to admit the existence of
 *               the flag. This allows a flag to die automatically over JDK releases.
 *
 *               Note that manual cleanup of expired options should be done at major JDK version upgrades:
 *                  - Newly expired options should be removed from the special_jvm_flags and aliased_jvm_flags tables.
 *                  - Newly obsolete or expired deprecated options should have their global variable
 *                    definitions removed (from globals.hpp, etc) and related implementations removed.
 *
 * Recommended approach for removing options:
 *
 * To remove options commonly used by customers (e.g. product -XX options), use
 * the 3-step model adding major release numbers to the deprecate, obsolete and expire columns.
 *
 * To remove internal options (e.g. diagnostic, experimental, develop options), use
 * a 2-step model adding major release numbers to the obsolete and expire columns.
 *
 * To change the name of an option, use the alias table as well as a 2-step
 * model adding major release numbers to the deprecate and expire columns.
 * Think twice about aliasing commonly used customer options.
 *
 * There are times when it is appropriate to leave a future release number as undefined.
 *
 * Tests:  Aliases should be tested in VMAliasOptions.java.
 *         Deprecated options should be tested in VMDeprecatedOptions.java.
 */

// The special_jvm_flags table declares options that are being deprecated and/or obsoleted. The
// "deprecated_in" or "obsolete_in" fields may be set to "undefined", but not both.
// When the JDK version reaches 'deprecated_in' limit, the JVM will process this flag on
// the command-line as usual, but will issue a warning.
// When the JDK version reaches 'obsolete_in' limit, the JVM will continue accepting this flag on
// the command-line, while issuing a warning and ignoring the flag value.
// Once the JDK version reaches 'expired_in' limit, the JVM will flatly refuse to admit the
// existence of the flag.
//
// MANUAL CLEANUP ON JDK VERSION UPDATES:
// This table ensures that the handling of options will update automatically when the JDK
// version is incremented, but the source code needs to be cleanup up manually:
// - As "deprecated" options age into "obsolete" or "expired" options, the associated "globals"
//   variable should be removed, as well as users of the variable.
// - As "deprecated" options age into "obsolete" options, move the entry into the
//   "Obsolete Flags" section of the table.
// - All expired options should be removed from the table.
static SpecialFlag const special_jvm_flags[] = {
  // -------------- Deprecated Flags --------------
  // --- Non-alias flags - sorted by obsolete_in then expired_in:
  { "MaxGCMinorPauseMillis",        JDK_Version::jdk(8), JDK_Version::undefined(), JDK_Version::undefined() },
  { "UseConcMarkSweepGC",           JDK_Version::jdk(9), JDK_Version::undefined(), JDK_Version::undefined() },
  { "AssumeMP",                     JDK_Version::jdk(10),JDK_Version::undefined(), JDK_Version::undefined() },
  { "MonitorInUseLists",            JDK_Version::jdk(10),JDK_Version::undefined(), JDK_Version::undefined() },
  { "MaxRAMFraction",               JDK_Version::jdk(10),  JDK_Version::undefined(), JDK_Version::undefined() },
  { "MinRAMFraction",               JDK_Version::jdk(10),  JDK_Version::undefined(), JDK_Version::undefined() },
  { "InitialRAMFraction",           JDK_Version::jdk(10),  JDK_Version::undefined(), JDK_Version::undefined() },
  { "UseMembar",                    JDK_Version::jdk(10), JDK_Version::undefined(), JDK_Version::undefined() },
  { "IgnoreUnverifiableClassesDuringDump", JDK_Version::jdk(10),  JDK_Version::undefined(), JDK_Version::undefined() },
  { "CompilerThreadHintNoPreempt",  JDK_Version::jdk(11), JDK_Version::jdk(12), JDK_Version::jdk(13) },
  { "VMThreadHintNoPreempt",        JDK_Version::jdk(11), JDK_Version::jdk(12), JDK_Version::jdk(13) },
  { "PrintSafepointStatistics",     JDK_Version::jdk(11), JDK_Version::jdk(12), JDK_Version::jdk(13) },
  { "PrintSafepointStatisticsTimeout", JDK_Version::jdk(11), JDK_Version::jdk(12), JDK_Version::jdk(13) },
  { "PrintSafepointStatisticsCount",JDK_Version::jdk(11), JDK_Version::jdk(12), JDK_Version::jdk(13) },
  { "AggressiveOpts",               JDK_Version::jdk(11), JDK_Version::jdk(12), JDK_Version::jdk(13) },
  { "AllowNonVirtualCalls",         JDK_Version::jdk(11), JDK_Version::jdk(12), JDK_Version::jdk(13) },
  { "UnlinkSymbolsALot",            JDK_Version::jdk(11), JDK_Version::jdk(12), JDK_Version::jdk(13) },

  // --- Deprecated alias flags (see also aliased_jvm_flags) - sorted by obsolete_in then expired_in:
  { "DefaultMaxRAMFraction",        JDK_Version::jdk(8),  JDK_Version::undefined(), JDK_Version::undefined() },
  { "CreateMinidumpOnCrash",        JDK_Version::jdk(9),  JDK_Version::undefined(), JDK_Version::undefined() },
  { "MustCallLoadClassInternal",    JDK_Version::jdk(10), JDK_Version::jdk(11), JDK_Version::jdk(12) },
  { "UnsyncloadClass",              JDK_Version::jdk(10), JDK_Version::jdk(11), JDK_Version::jdk(12) },

  // -------------- Obsolete Flags - sorted by expired_in --------------
  { "CheckAssertionStatusDirectives",JDK_Version::undefined(), JDK_Version::jdk(11), JDK_Version::jdk(12) },
  { "PrintMallocFree",               JDK_Version::undefined(), JDK_Version::jdk(11), JDK_Version::jdk(12) },
  { "PrintMalloc",                   JDK_Version::undefined(), JDK_Version::jdk(11), JDK_Version::jdk(12) },
  { "ShowSafepointMsgs",             JDK_Version::undefined(), JDK_Version::jdk(11), JDK_Version::jdk(12) },
  { "FastTLABRefill",                JDK_Version::jdk(10),     JDK_Version::jdk(11), JDK_Version::jdk(12) },
  { "SafepointSpinBeforeYield",      JDK_Version::jdk(10),     JDK_Version::jdk(11), JDK_Version::jdk(12) },
  { "CheckEndorsedAndExtDirs",       JDK_Version::jdk(10),     JDK_Version::jdk(11), JDK_Version::jdk(12) },
  { "DeferThrSuspendLoopCount",      JDK_Version::jdk(10),     JDK_Version::jdk(11), JDK_Version::jdk(12) },
  { "DeferPollingPageLoopCount",     JDK_Version::jdk(10),     JDK_Version::jdk(11), JDK_Version::jdk(12) },
  { "TraceScavenge",                 JDK_Version::undefined(), JDK_Version::jdk(11), JDK_Version::jdk(12) },
  { "PermSize",                      JDK_Version::undefined(), JDK_Version::jdk(8),  JDK_Version::undefined() },
  { "MaxPermSize",                   JDK_Version::undefined(), JDK_Version::jdk(8),  JDK_Version::undefined() },
  { "SharedReadWriteSize",           JDK_Version::undefined(), JDK_Version::jdk(10), JDK_Version::undefined() },
  { "SharedReadOnlySize",            JDK_Version::undefined(), JDK_Version::jdk(10), JDK_Version::undefined() },
  { "SharedMiscDataSize",            JDK_Version::undefined(), JDK_Version::jdk(10), JDK_Version::undefined() },
  { "SharedMiscCodeSize",            JDK_Version::undefined(), JDK_Version::jdk(10), JDK_Version::undefined() },
  { "UseUTCFileTimestamp",           JDK_Version::undefined(), JDK_Version::jdk(11), JDK_Version::jdk(12) },
  { "UseAppCDS",                     JDK_Version::undefined(), JDK_Version::jdk(11), JDK_Version::jdk(12) },
  { "InlineNotify",                  JDK_Version::undefined(), JDK_Version::jdk(11), JDK_Version::jdk(12) },
  { "EnableTracing",                 JDK_Version::undefined(), JDK_Version::jdk(11), JDK_Version::jdk(12) },
  { "UseLockedTracing",              JDK_Version::undefined(), JDK_Version::jdk(11), JDK_Version::jdk(12) },
  { "NativeMonitorTimeout",          JDK_Version::undefined(), JDK_Version::jdk(11), JDK_Version::jdk(12) },
  { "NativeMonitorSpinLimit",        JDK_Version::undefined(), JDK_Version::jdk(11), JDK_Version::jdk(12) },
  { "NativeMonitorFlags",            JDK_Version::undefined(), JDK_Version::jdk(11), JDK_Version::jdk(12) },

#ifdef TEST_VERIFY_SPECIAL_JVM_FLAGS
  { "dep > obs",                    JDK_Version::jdk(9), JDK_Version::jdk(8), JDK_Version::undefined() },
  { "dep > exp ",                   JDK_Version::jdk(9), JDK_Version::undefined(), JDK_Version::jdk(8) },
  { "obs > exp ",                   JDK_Version::undefined(), JDK_Version::jdk(9), JDK_Version::jdk(8) },
  { "not deprecated or obsolete",   JDK_Version::undefined(), JDK_Version::undefined(), JDK_Version::jdk(9) },
  { "dup option",                   JDK_Version::jdk(9), JDK_Version::undefined(), JDK_Version::undefined() },
  { "dup option",                   JDK_Version::jdk(9), JDK_Version::undefined(), JDK_Version::undefined() },
  { "BytecodeVerificationRemote",   JDK_Version::undefined(), JDK_Version::jdk(9), JDK_Version::undefined() },
#endif

  { NULL, JDK_Version(0), JDK_Version(0) }
};

// Flags that are aliases for other flags.
typedef struct {
  const char* alias_name;
  const char* real_name;
} AliasedFlag;

static AliasedFlag const aliased_jvm_flags[] = {
  { "DefaultMaxRAMFraction",    "MaxRAMFraction"    },
  { "CreateMinidumpOnCrash",    "CreateCoredumpOnCrash" },
  { NULL, NULL}
};

// NOTE: A compatibility request will be necessary for each alias to be removed.
static AliasedLoggingFlag const aliased_logging_flags[] = {
  { "PrintCompressedOopsMode",   LogLevel::Info,  true,  LOG_TAGS(gc, heap, coops) },
  { "PrintSharedSpaces",         LogLevel::Info,  true,  LOG_TAGS(cds) },
  { "TraceBiasedLocking",        LogLevel::Info,  true,  LOG_TAGS(biasedlocking) },
  { "TraceClassLoading",         LogLevel::Info,  true,  LOG_TAGS(class, load) },
  { "TraceClassLoadingPreorder", LogLevel::Debug, true,  LOG_TAGS(class, preorder) },
  { "TraceClassPaths",           LogLevel::Info,  true,  LOG_TAGS(class, path) },
  { "TraceClassResolution",      LogLevel::Debug, true,  LOG_TAGS(class, resolve) },
  { "TraceClassUnloading",       LogLevel::Info,  true,  LOG_TAGS(class, unload) },
  { "TraceExceptions",           LogLevel::Info,  true,  LOG_TAGS(exceptions) },
  { "TraceLoaderConstraints",    LogLevel::Info,  true,  LOG_TAGS(class, loader, constraints) },
  { "TraceMonitorInflation",     LogLevel::Debug, true,  LOG_TAGS(monitorinflation) },
  { "TraceSafepointCleanupTime", LogLevel::Info,  true,  LOG_TAGS(safepoint, cleanup) },
  { "TraceJVMTIObjectTagging",   LogLevel::Debug, true,  LOG_TAGS(jvmti, objecttagging) },
  { "TraceRedefineClasses",      LogLevel::Info,  false, LOG_TAGS(redefine, class) },
  { NULL,                        LogLevel::Off,   false, LOG_TAGS(_NO_TAG) }
};

#ifndef PRODUCT
// These options are removed in jdk9. Remove this code for jdk10.
static AliasedFlag const removed_develop_logging_flags[] = {
  { "TraceClassInitialization",   "-Xlog:class+init" },
  { "TraceClassLoaderData",       "-Xlog:class+loader+data" },
  { "TraceDefaultMethods",        "-Xlog:defaultmethods=debug" },
  { "TraceItables",               "-Xlog:itables=debug" },
  { "TraceMonitorMismatch",       "-Xlog:monitormismatch=info" },
  { "TraceSafepoint",             "-Xlog:safepoint=debug" },
  { "TraceStartupTime",           "-Xlog:startuptime" },
  { "TraceVMOperation",           "-Xlog:vmoperation=debug" },
  { "PrintVtables",               "-Xlog:vtables=debug" },
  { "VerboseVerification",        "-Xlog:verification" },
  { NULL, NULL }
};
#endif //PRODUCT

// Return true if "v" is less than "other", where "other" may be "undefined".
static bool version_less_than(JDK_Version v, JDK_Version other) {
  assert(!v.is_undefined(), "must be defined");
  if (!other.is_undefined() && v.compare(other) >= 0) {
    return false;
  } else {
    return true;
  }
}

extern bool lookup_special_flag_ext(const char *flag_name, SpecialFlag& flag);

static bool lookup_special_flag(const char *flag_name, SpecialFlag& flag) {
  // Allow extensions to have priority
  if (lookup_special_flag_ext(flag_name, flag)) {
    return true;
  }

  for (size_t i = 0; special_jvm_flags[i].name != NULL; i++) {
    if ((strcmp(special_jvm_flags[i].name, flag_name) == 0)) {
      flag = special_jvm_flags[i];
      return true;
    }
  }
  return false;
}

bool Arguments::is_obsolete_flag(const char *flag_name, JDK_Version* version) {
  assert(version != NULL, "Must provide a version buffer");
  SpecialFlag flag;
  if (lookup_special_flag(flag_name, flag)) {
    if (!flag.obsolete_in.is_undefined()) {
      if (!version_less_than(JDK_Version::current(), flag.obsolete_in)) {
        *version = flag.obsolete_in;
        return true;
      }
    }
  }
  return false;
}

int Arguments::is_deprecated_flag(const char *flag_name, JDK_Version* version) {
  assert(version != NULL, "Must provide a version buffer");
  SpecialFlag flag;
  if (lookup_special_flag(flag_name, flag)) {
    if (!flag.deprecated_in.is_undefined()) {
      if (version_less_than(JDK_Version::current(), flag.obsolete_in) &&
          version_less_than(JDK_Version::current(), flag.expired_in)) {
        *version = flag.deprecated_in;
        return 1;
      } else {
        return -1;
      }
    }
  }
  return 0;
}

#ifndef PRODUCT
const char* Arguments::removed_develop_logging_flag_name(const char* name){
  for (size_t i = 0; removed_develop_logging_flags[i].alias_name != NULL; i++) {
    const AliasedFlag& flag = removed_develop_logging_flags[i];
    if (strcmp(flag.alias_name, name) == 0) {
      return flag.real_name;
    }
  }
  return NULL;
}
#endif // PRODUCT

const char* Arguments::real_flag_name(const char *flag_name) {
  for (size_t i = 0; aliased_jvm_flags[i].alias_name != NULL; i++) {
    const AliasedFlag& flag_status = aliased_jvm_flags[i];
    if (strcmp(flag_status.alias_name, flag_name) == 0) {
        return flag_status.real_name;
    }
  }
  return flag_name;
}

#ifdef ASSERT
static bool lookup_special_flag(const char *flag_name, size_t skip_index) {
  for (size_t i = 0; special_jvm_flags[i].name != NULL; i++) {
    if ((i != skip_index) && (strcmp(special_jvm_flags[i].name, flag_name) == 0)) {
      return true;
    }
  }
  return false;
}

// Verifies the correctness of the entries in the special_jvm_flags table.
// If there is a semantic error (i.e. a bug in the table) such as the obsoletion
// version being earlier than the deprecation version, then a warning is issued
// and verification fails - by returning false. If it is detected that the table
// is out of date, with respect to the current version, then a warning is issued
// but verification does not fail. This allows the VM to operate when the version
// is first updated, without needing to update all the impacted flags at the
// same time.
static bool verify_special_jvm_flags() {
  bool success = true;
  for (size_t i = 0; special_jvm_flags[i].name != NULL; i++) {
    const SpecialFlag& flag = special_jvm_flags[i];
    if (lookup_special_flag(flag.name, i)) {
      warning("Duplicate special flag declaration \"%s\"", flag.name);
      success = false;
    }
    if (flag.deprecated_in.is_undefined() &&
        flag.obsolete_in.is_undefined()) {
      warning("Special flag entry \"%s\" must declare version deprecated and/or obsoleted in.", flag.name);
      success = false;
    }

    if (!flag.deprecated_in.is_undefined()) {
      if (!version_less_than(flag.deprecated_in, flag.obsolete_in)) {
        warning("Special flag entry \"%s\" must be deprecated before obsoleted.", flag.name);
        success = false;
      }

      if (!version_less_than(flag.deprecated_in, flag.expired_in)) {
        warning("Special flag entry \"%s\" must be deprecated before expired.", flag.name);
        success = false;
      }
    }

    if (!flag.obsolete_in.is_undefined()) {
      if (!version_less_than(flag.obsolete_in, flag.expired_in)) {
        warning("Special flag entry \"%s\" must be obsoleted before expired.", flag.name);
        success = false;
      }

      // if flag has become obsolete it should not have a "globals" flag defined anymore.
      if (!version_less_than(JDK_Version::current(), flag.obsolete_in)) {
        if (JVMFlag::find_flag(flag.name) != NULL) {
          // Temporarily disable the warning: 8196739
          // warning("Global variable for obsolete special flag entry \"%s\" should be removed", flag.name);
        }
      }
    }

    if (!flag.expired_in.is_undefined()) {
      // if flag has become expired it should not have a "globals" flag defined anymore.
      if (!version_less_than(JDK_Version::current(), flag.expired_in)) {
        if (JVMFlag::find_flag(flag.name) != NULL) {
          // Temporarily disable the warning: 8196739
          // warning("Global variable for expired flag entry \"%s\" should be removed", flag.name);
        }
      }
    }

  }
  return success;
}
#endif

// Parses a size specification string.
bool Arguments::atojulong(const char *s, julong* result) {
  julong n = 0;

  // First char must be a digit. Don't allow negative numbers or leading spaces.
  if (!isdigit(*s)) {
    return false;
  }

  bool is_hex = (s[0] == '0' && (s[1] == 'x' || s[1] == 'X'));
  char* remainder;
  errno = 0;
  n = strtoull(s, &remainder, (is_hex ? 16 : 10));
  if (errno != 0) {
    return false;
  }

  // Fail if no number was read at all or if the remainder contains more than a single non-digit character.
  if (remainder == s || strlen(remainder) > 1) {
    return false;
  }

  switch (*remainder) {
    case 'T': case 't':
      *result = n * G * K;
      // Check for overflow.
      if (*result/((julong)G * K) != n) return false;
      return true;
    case 'G': case 'g':
      *result = n * G;
      if (*result/G != n) return false;
      return true;
    case 'M': case 'm':
      *result = n * M;
      if (*result/M != n) return false;
      return true;
    case 'K': case 'k':
      *result = n * K;
      if (*result/K != n) return false;
      return true;
    case '\0':
      *result = n;
      return true;
    default:
      return false;
  }
}

Arguments::ArgsRange Arguments::check_memory_size(julong size, julong min_size, julong max_size) {
  if (size < min_size) return arg_too_small;
  if (size > max_size) return arg_too_big;
  return arg_in_range;
}

// Describe an argument out of range error
void Arguments::describe_range_error(ArgsRange errcode) {
  switch(errcode) {
  case arg_too_big:
    jio_fprintf(defaultStream::error_stream(),
                "The specified size exceeds the maximum "
                "representable size.\n");
    break;
  case arg_too_small:
  case arg_unreadable:
  case arg_in_range:
    // do nothing for now
    break;
  default:
    ShouldNotReachHere();
  }
}

static bool set_bool_flag(const char* name, bool value, JVMFlag::Flags origin) {
  if (JVMFlag::boolAtPut(name, &value, origin) == JVMFlag::SUCCESS) {
    return true;
  } else {
    return false;
  }
}

static bool set_fp_numeric_flag(const char* name, char* value, JVMFlag::Flags origin) {
  char* end;
  errno = 0;
  double v = strtod(value, &end);
  if ((errno != 0) || (*end != 0)) {
    return false;
  }

  if (JVMFlag::doubleAtPut(name, &v, origin) == JVMFlag::SUCCESS) {
    return true;
  }
  return false;
}

static bool set_numeric_flag(const char* name, char* value, JVMFlag::Flags origin) {
  julong v;
  int int_v;
  intx intx_v;
  bool is_neg = false;
  JVMFlag* result = JVMFlag::find_flag(name, strlen(name));

  if (result == NULL) {
    return false;
  }

  // Check the sign first since atojulong() parses only unsigned values.
  if (*value == '-') {
    if (!result->is_intx() && !result->is_int()) {
      return false;
    }
    value++;
    is_neg = true;
  }
  if (!Arguments::atojulong(value, &v)) {
    return false;
  }
  if (result->is_int()) {
    int_v = (int) v;
    if (is_neg) {
      int_v = -int_v;
    }
    return JVMFlag::intAtPut(result, &int_v, origin) == JVMFlag::SUCCESS;
  } else if (result->is_uint()) {
    uint uint_v = (uint) v;
    return JVMFlag::uintAtPut(result, &uint_v, origin) == JVMFlag::SUCCESS;
  } else if (result->is_intx()) {
    intx_v = (intx) v;
    if (is_neg) {
      intx_v = -intx_v;
    }
    return JVMFlag::intxAtPut(result, &intx_v, origin) == JVMFlag::SUCCESS;
  } else if (result->is_uintx()) {
    uintx uintx_v = (uintx) v;
    return JVMFlag::uintxAtPut(result, &uintx_v, origin) == JVMFlag::SUCCESS;
  } else if (result->is_uint64_t()) {
    uint64_t uint64_t_v = (uint64_t) v;
    return JVMFlag::uint64_tAtPut(result, &uint64_t_v, origin) == JVMFlag::SUCCESS;
  } else if (result->is_size_t()) {
    size_t size_t_v = (size_t) v;
    return JVMFlag::size_tAtPut(result, &size_t_v, origin) == JVMFlag::SUCCESS;
  } else if (result->is_double()) {
    double double_v = (double) v;
    return JVMFlag::doubleAtPut(result, &double_v, origin) == JVMFlag::SUCCESS;
  } else {
    return false;
  }
}

static bool set_string_flag(const char* name, const char* value, JVMFlag::Flags origin) {
  if (JVMFlag::ccstrAtPut(name, &value, origin) != JVMFlag::SUCCESS) return false;
  // Contract:  JVMFlag always returns a pointer that needs freeing.
  FREE_C_HEAP_ARRAY(char, value);
  return true;
}

static bool append_to_string_flag(const char* name, const char* new_value, JVMFlag::Flags origin) {
  const char* old_value = "";
  if (JVMFlag::ccstrAt(name, &old_value) != JVMFlag::SUCCESS) return false;
  size_t old_len = old_value != NULL ? strlen(old_value) : 0;
  size_t new_len = strlen(new_value);
  const char* value;
  char* free_this_too = NULL;
  if (old_len == 0) {
    value = new_value;
  } else if (new_len == 0) {
    value = old_value;
  } else {
     size_t length = old_len + 1 + new_len + 1;
     char* buf = NEW_C_HEAP_ARRAY(char, length, mtArguments);
    // each new setting adds another LINE to the switch:
    jio_snprintf(buf, length, "%s\n%s", old_value, new_value);
    value = buf;
    free_this_too = buf;
  }
  (void) JVMFlag::ccstrAtPut(name, &value, origin);
  // JVMFlag always returns a pointer that needs freeing.
  FREE_C_HEAP_ARRAY(char, value);
  if (free_this_too != NULL) {
    // JVMFlag made its own copy, so I must delete my own temp. buffer.
    FREE_C_HEAP_ARRAY(char, free_this_too);
  }
  return true;
}

const char* Arguments::handle_aliases_and_deprecation(const char* arg, bool warn) {
  const char* real_name = real_flag_name(arg);
  JDK_Version since = JDK_Version();
  switch (is_deprecated_flag(arg, &since)) {
    case -1:
      return NULL; // obsolete or expired, don't process normally
    case 0:
      return real_name;
    case 1: {
      if (warn) {
        char version[256];
        since.to_string(version, sizeof(version));
        if (real_name != arg) {
          warning("Option %s was deprecated in version %s and will likely be removed in a future release. Use option %s instead.",
                  arg, version, real_name);
        } else {
          warning("Option %s was deprecated in version %s and will likely be removed in a future release.",
                  arg, version);
        }
      }
      return real_name;
    }
  }
  ShouldNotReachHere();
  return NULL;
}

void log_deprecated_flag(const char* name, bool on, AliasedLoggingFlag alf) {
  LogTagType tagSet[] = {alf.tag0, alf.tag1, alf.tag2, alf.tag3, alf.tag4, alf.tag5};
  // Set tagset string buffer at max size of 256, large enough for any alias tagset
  const int max_tagset_size = 256;
  int max_tagset_len = max_tagset_size - 1;
  char tagset_buffer[max_tagset_size];
  tagset_buffer[0] = '\0';

  // Write tag-set for aliased logging option, in string list form
  int max_tags = sizeof(tagSet)/sizeof(tagSet[0]);
  for (int i = 0; i < max_tags && tagSet[i] != LogTag::__NO_TAG; i++) {
    if (i > 0) {
      strncat(tagset_buffer, "+", max_tagset_len - strlen(tagset_buffer));
    }
    strncat(tagset_buffer, LogTag::name(tagSet[i]), max_tagset_len - strlen(tagset_buffer));
  }
  if (!alf.exactMatch) {
      strncat(tagset_buffer, "*", max_tagset_len - strlen(tagset_buffer));
  }
  log_warning(arguments)("-XX:%s%s is deprecated. Will use -Xlog:%s=%s instead.",
                         (on) ? "+" : "-",
                         name,
                         tagset_buffer,
                         (on) ? LogLevel::name(alf.level) : "off");
}

AliasedLoggingFlag Arguments::catch_logging_aliases(const char* name, bool on){
  for (size_t i = 0; aliased_logging_flags[i].alias_name != NULL; i++) {
    const AliasedLoggingFlag& alf = aliased_logging_flags[i];
    if (strcmp(alf.alias_name, name) == 0) {
      log_deprecated_flag(name, on, alf);
      return alf;
    }
  }
  AliasedLoggingFlag a = {NULL, LogLevel::Off, false, LOG_TAGS(_NO_TAG)};
  return a;
}

bool Arguments::parse_argument(const char* arg, JVMFlag::Flags origin) {

  // range of acceptable characters spelled out for portability reasons
#define NAME_RANGE  "[abcdefghijklmnopqrstuvwxyzABCDEFGHIJKLMNOPQRSTUVWXYZ0123456789_]"
#define BUFLEN 255
  char name[BUFLEN+1];
  char dummy;
  const char* real_name;
  bool warn_if_deprecated = true;

  if (sscanf(arg, "-%" XSTR(BUFLEN) NAME_RANGE "%c", name, &dummy) == 1) {
    AliasedLoggingFlag alf = catch_logging_aliases(name, false);
    if (alf.alias_name != NULL){
      LogConfiguration::configure_stdout(LogLevel::Off, alf.exactMatch, alf.tag0, alf.tag1, alf.tag2, alf.tag3, alf.tag4, alf.tag5);
      return true;
    }
    real_name = handle_aliases_and_deprecation(name, warn_if_deprecated);
    if (real_name == NULL) {
      return false;
    }
    return set_bool_flag(real_name, false, origin);
  }
  if (sscanf(arg, "+%" XSTR(BUFLEN) NAME_RANGE "%c", name, &dummy) == 1) {
    AliasedLoggingFlag alf = catch_logging_aliases(name, true);
    if (alf.alias_name != NULL){
      LogConfiguration::configure_stdout(alf.level, alf.exactMatch, alf.tag0, alf.tag1, alf.tag2, alf.tag3, alf.tag4, alf.tag5);
      return true;
    }
    real_name = handle_aliases_and_deprecation(name, warn_if_deprecated);
    if (real_name == NULL) {
      return false;
    }
    return set_bool_flag(real_name, true, origin);
  }

  char punct;
  if (sscanf(arg, "%" XSTR(BUFLEN) NAME_RANGE "%c", name, &punct) == 2 && punct == '=') {
    const char* value = strchr(arg, '=') + 1;
    JVMFlag* flag;

    // this scanf pattern matches both strings (handled here) and numbers (handled later))
    AliasedLoggingFlag alf = catch_logging_aliases(name, true);
    if (alf.alias_name != NULL) {
      LogConfiguration::configure_stdout(alf.level, alf.exactMatch, alf.tag0, alf.tag1, alf.tag2, alf.tag3, alf.tag4, alf.tag5);
      return true;
    }
    real_name = handle_aliases_and_deprecation(name, warn_if_deprecated);
    if (real_name == NULL) {
      return false;
    }
    flag = JVMFlag::find_flag(real_name);
    if (flag != NULL && flag->is_ccstr()) {
      if (flag->ccstr_accumulates()) {
        return append_to_string_flag(real_name, value, origin);
      } else {
        if (value[0] == '\0') {
          value = NULL;
        }
        return set_string_flag(real_name, value, origin);
      }
    } else {
      warn_if_deprecated = false; // if arg is deprecated, we've already done warning...
    }
  }

  if (sscanf(arg, "%" XSTR(BUFLEN) NAME_RANGE ":%c", name, &punct) == 2 && punct == '=') {
    const char* value = strchr(arg, '=') + 1;
    // -XX:Foo:=xxx will reset the string flag to the given value.
    if (value[0] == '\0') {
      value = NULL;
    }
    real_name = handle_aliases_and_deprecation(name, warn_if_deprecated);
    if (real_name == NULL) {
      return false;
    }
    return set_string_flag(real_name, value, origin);
  }

#define SIGNED_FP_NUMBER_RANGE "[-0123456789.eE+]"
#define SIGNED_NUMBER_RANGE    "[-0123456789]"
#define        NUMBER_RANGE    "[0123456789eE+-]"
  char value[BUFLEN + 1];
  char value2[BUFLEN + 1];
  if (sscanf(arg, "%" XSTR(BUFLEN) NAME_RANGE "=" "%" XSTR(BUFLEN) SIGNED_NUMBER_RANGE "." "%" XSTR(BUFLEN) NUMBER_RANGE "%c", name, value, value2, &dummy) == 3) {
    // Looks like a floating-point number -- try again with more lenient format string
    if (sscanf(arg, "%" XSTR(BUFLEN) NAME_RANGE "=" "%" XSTR(BUFLEN) SIGNED_FP_NUMBER_RANGE "%c", name, value, &dummy) == 2) {
      real_name = handle_aliases_and_deprecation(name, warn_if_deprecated);
      if (real_name == NULL) {
        return false;
      }
      return set_fp_numeric_flag(real_name, value, origin);
    }
  }

#define VALUE_RANGE "[-kmgtxKMGTX0123456789abcdefABCDEF]"
  if (sscanf(arg, "%" XSTR(BUFLEN) NAME_RANGE "=" "%" XSTR(BUFLEN) VALUE_RANGE "%c", name, value, &dummy) == 2) {
    real_name = handle_aliases_and_deprecation(name, warn_if_deprecated);
    if (real_name == NULL) {
      return false;
    }
    return set_numeric_flag(real_name, value, origin);
  }

  return false;
}

void Arguments::add_string(char*** bldarray, int* count, const char* arg) {
  assert(bldarray != NULL, "illegal argument");

  if (arg == NULL) {
    return;
  }

  int new_count = *count + 1;

  // expand the array and add arg to the last element
  if (*bldarray == NULL) {
    *bldarray = NEW_C_HEAP_ARRAY(char*, new_count, mtArguments);
  } else {
    *bldarray = REALLOC_C_HEAP_ARRAY(char*, *bldarray, new_count, mtArguments);
  }
  (*bldarray)[*count] = os::strdup_check_oom(arg);
  *count = new_count;
}

void Arguments::build_jvm_args(const char* arg) {
  add_string(&_jvm_args_array, &_num_jvm_args, arg);
}

void Arguments::build_jvm_flags(const char* arg) {
  add_string(&_jvm_flags_array, &_num_jvm_flags, arg);
}

// utility function to return a string that concatenates all
// strings in a given char** array
const char* Arguments::build_resource_string(char** args, int count) {
  if (args == NULL || count == 0) {
    return NULL;
  }
  size_t length = 0;
  for (int i = 0; i < count; i++) {
    length += strlen(args[i]) + 1; // add 1 for a space or NULL terminating character
  }
  char* s = NEW_RESOURCE_ARRAY(char, length);
  char* dst = s;
  for (int j = 0; j < count; j++) {
    size_t offset = strlen(args[j]) + 1; // add 1 for a space or NULL terminating character
    jio_snprintf(dst, length, "%s ", args[j]); // jio_snprintf will replace the last space character with NULL character
    dst += offset;
    length -= offset;
  }
  return (const char*) s;
}

void Arguments::print_on(outputStream* st) {
  st->print_cr("VM Arguments:");
  if (num_jvm_flags() > 0) {
    st->print("jvm_flags: "); print_jvm_flags_on(st);
    st->cr();
  }
  if (num_jvm_args() > 0) {
    st->print("jvm_args: "); print_jvm_args_on(st);
    st->cr();
  }
  st->print_cr("java_command: %s", java_command() ? java_command() : "<unknown>");
  if (_java_class_path != NULL) {
    char* path = _java_class_path->value();
    st->print_cr("java_class_path (initial): %s", strlen(path) == 0 ? "<not set>" : path );
  }
  st->print_cr("Launcher Type: %s", _sun_java_launcher);
}

void Arguments::print_summary_on(outputStream* st) {
  // Print the command line.  Environment variables that are helpful for
  // reproducing the problem are written later in the hs_err file.
  // flags are from setting file
  if (num_jvm_flags() > 0) {
    st->print_raw("Settings File: ");
    print_jvm_flags_on(st);
    st->cr();
  }
  // args are the command line and environment variable arguments.
  st->print_raw("Command Line: ");
  if (num_jvm_args() > 0) {
    print_jvm_args_on(st);
  }
  // this is the classfile and any arguments to the java program
  if (java_command() != NULL) {
    st->print("%s", java_command());
  }
  st->cr();
}

void Arguments::print_jvm_flags_on(outputStream* st) {
  if (_num_jvm_flags > 0) {
    for (int i=0; i < _num_jvm_flags; i++) {
      st->print("%s ", _jvm_flags_array[i]);
    }
  }
}

void Arguments::print_jvm_args_on(outputStream* st) {
  if (_num_jvm_args > 0) {
    for (int i=0; i < _num_jvm_args; i++) {
      st->print("%s ", _jvm_args_array[i]);
    }
  }
}

bool Arguments::process_argument(const char* arg,
                                 jboolean ignore_unrecognized,
                                 JVMFlag::Flags origin) {
  JDK_Version since = JDK_Version();

  if (parse_argument(arg, origin)) {
    return true;
  }

  // Determine if the flag has '+', '-', or '=' characters.
  bool has_plus_minus = (*arg == '+' || *arg == '-');
  const char* const argname = has_plus_minus ? arg + 1 : arg;

  size_t arg_len;
  const char* equal_sign = strchr(argname, '=');
  if (equal_sign == NULL) {
    arg_len = strlen(argname);
  } else {
    arg_len = equal_sign - argname;
  }

  // Only make the obsolete check for valid arguments.
  if (arg_len <= BUFLEN) {
    // Construct a string which consists only of the argument name without '+', '-', or '='.
    char stripped_argname[BUFLEN+1]; // +1 for '\0'
    jio_snprintf(stripped_argname, arg_len+1, "%s", argname); // +1 for '\0'
    if (is_obsolete_flag(stripped_argname, &since)) {
      if (strcmp(stripped_argname, "UseAppCDS") != 0) {
        char version[256];
        since.to_string(version, sizeof(version));
        warning("Ignoring option %s; support was removed in %s", stripped_argname, version);
      } else {
        warning("Ignoring obsolete option UseAppCDS; AppCDS is automatically enabled");
      }
      return true;
    }
#ifndef PRODUCT
    else {
      const char* replacement;
      if ((replacement = removed_develop_logging_flag_name(stripped_argname)) != NULL){
        log_warning(arguments)("%s has been removed. Please use %s instead.",
                               stripped_argname,
                               replacement);
        return false;
      }
    }
#endif //PRODUCT
  }

  // For locked flags, report a custom error message if available.
  // Otherwise, report the standard unrecognized VM option.
  JVMFlag* found_flag = JVMFlag::find_flag((const char*)argname, arg_len, true, true);
  if (found_flag != NULL) {
    char locked_message_buf[BUFLEN];
    JVMFlag::MsgType msg_type = found_flag->get_locked_message(locked_message_buf, BUFLEN);
    if (strlen(locked_message_buf) == 0) {
      if (found_flag->is_bool() && !has_plus_minus) {
        jio_fprintf(defaultStream::error_stream(),
          "Missing +/- setting for VM option '%s'\n", argname);
      } else if (!found_flag->is_bool() && has_plus_minus) {
        jio_fprintf(defaultStream::error_stream(),
          "Unexpected +/- setting in VM option '%s'\n", argname);
      } else {
        jio_fprintf(defaultStream::error_stream(),
          "Improperly specified VM option '%s'\n", argname);
      }
    } else {
#ifdef PRODUCT
      bool mismatched = ((msg_type == JVMFlag::NOTPRODUCT_FLAG_BUT_PRODUCT_BUILD) ||
                         (msg_type == JVMFlag::DEVELOPER_FLAG_BUT_PRODUCT_BUILD));
      if (ignore_unrecognized && mismatched) {
        return true;
      }
#endif
      jio_fprintf(defaultStream::error_stream(), "%s", locked_message_buf);
    }
  } else {
    if (ignore_unrecognized) {
      return true;
    }
    jio_fprintf(defaultStream::error_stream(),
                "Unrecognized VM option '%s'\n", argname);
    JVMFlag* fuzzy_matched = JVMFlag::fuzzy_match((const char*)argname, arg_len, true);
    if (fuzzy_matched != NULL) {
      jio_fprintf(defaultStream::error_stream(),
                  "Did you mean '%s%s%s'? ",
                  (fuzzy_matched->is_bool()) ? "(+/-)" : "",
                  fuzzy_matched->_name,
                  (fuzzy_matched->is_bool()) ? "" : "=<value>");
    }
  }

  // allow for commandline "commenting out" options like -XX:#+Verbose
  return arg[0] == '#';
}

bool Arguments::process_settings_file(const char* file_name, bool should_exist, jboolean ignore_unrecognized) {
  FILE* stream = fopen(file_name, "rb");
  if (stream == NULL) {
    if (should_exist) {
      jio_fprintf(defaultStream::error_stream(),
                  "Could not open settings file %s\n", file_name);
      return false;
    } else {
      return true;
    }
  }

  char token[1024];
  int  pos = 0;

  bool in_white_space = true;
  bool in_comment     = false;
  bool in_quote       = false;
  char quote_c        = 0;
  bool result         = true;

  int c = getc(stream);
  while(c != EOF && pos < (int)(sizeof(token)-1)) {
    if (in_white_space) {
      if (in_comment) {
        if (c == '\n') in_comment = false;
      } else {
        if (c == '#') in_comment = true;
        else if (!isspace(c)) {
          in_white_space = false;
          token[pos++] = c;
        }
      }
    } else {
      if (c == '\n' || (!in_quote && isspace(c))) {
        // token ends at newline, or at unquoted whitespace
        // this allows a way to include spaces in string-valued options
        token[pos] = '\0';
        logOption(token);
        result &= process_argument(token, ignore_unrecognized, JVMFlag::CONFIG_FILE);
        build_jvm_flags(token);
        pos = 0;
        in_white_space = true;
        in_quote = false;
      } else if (!in_quote && (c == '\'' || c == '"')) {
        in_quote = true;
        quote_c = c;
      } else if (in_quote && (c == quote_c)) {
        in_quote = false;
      } else {
        token[pos++] = c;
      }
    }
    c = getc(stream);
  }
  if (pos > 0) {
    token[pos] = '\0';
    result &= process_argument(token, ignore_unrecognized, JVMFlag::CONFIG_FILE);
    build_jvm_flags(token);
  }
  fclose(stream);
  return result;
}

//=============================================================================================================
// Parsing of properties (-D)

const char* Arguments::get_property(const char* key) {
  return PropertyList_get_value(system_properties(), key);
}

bool Arguments::add_property(const char* prop, PropertyWriteable writeable, PropertyInternal internal) {
  const char* eq = strchr(prop, '=');
  const char* key;
  const char* value = "";

  if (eq == NULL) {
    // property doesn't have a value, thus use passed string
    key = prop;
  } else {
    // property have a value, thus extract it and save to the
    // allocated string
    size_t key_len = eq - prop;
    char* tmp_key = AllocateHeap(key_len + 1, mtArguments);

    jio_snprintf(tmp_key, key_len + 1, "%s", prop);
    key = tmp_key;

    value = &prop[key_len + 1];
  }

  if (strcmp(key, "java.compiler") == 0) {
    process_java_compiler_argument(value);
    // Record value in Arguments, but let it get passed to Java.
  } else if (strcmp(key, "sun.java.launcher.is_altjvm") == 0 ||
             strcmp(key, "sun.java.launcher.pid") == 0) {
    // sun.java.launcher.is_altjvm and sun.java.launcher.pid property are
    // private and are processed in process_sun_java_launcher_properties();
    // the sun.java.launcher property is passed on to the java application
  } else if (strcmp(key, "sun.boot.library.path") == 0) {
    // append is true, writable is true, internal is false
    PropertyList_unique_add(&_system_properties, key, value, AppendProperty,
                            WriteableProperty, ExternalProperty);
  } else {
    if (strcmp(key, "sun.java.command") == 0) {
      char *old_java_command = _java_command;
      _java_command = os::strdup_check_oom(value, mtArguments);
      if (old_java_command != NULL) {
        os::free(old_java_command);
      }
    } else if (strcmp(key, "java.vendor.url.bug") == 0) {
      // If this property is set on the command line then its value will be
      // displayed in VM error logs as the URL at which to submit such logs.
      // Normally the URL displayed in error logs is different from the value
      // of this system property, so a different property should have been
      // used here, but we leave this as-is in case someone depends upon it.
      const char* old_java_vendor_url_bug = _java_vendor_url_bug;
      // save it in _java_vendor_url_bug, so JVM fatal error handler can access
      // its value without going through the property list or making a Java call.
      _java_vendor_url_bug = os::strdup_check_oom(value, mtArguments);
<<<<<<< HEAD
      if (strcmp(old_java_vendor_url_bug, DEFAULT_VENDOR_URL_BUG) != 0) {
        assert(old_java_vendor_url_bug != NULL, "_java_vendor_url_bug is NULL");
=======
      if (old_java_vendor_url_bug != NULL) {
>>>>>>> 5a76c240
        os::free((void *)old_java_vendor_url_bug);
      }
    }

    // Create new property and add at the end of the list
    PropertyList_unique_add(&_system_properties, key, value, AddProperty, writeable, internal);
  }

  if (key != prop) {
    // SystemProperty copy passed value, thus free previously allocated
    // memory
    FreeHeap((void *)key);
  }

  return true;
}

#if INCLUDE_CDS
const char* unsupported_properties[] = { "jdk.module.limitmods",
                                         "jdk.module.upgrade.path",
                                         "jdk.module.patch.0" };
const char* unsupported_options[] = { "--limit-modules",
                                      "--upgrade-module-path",
                                      "--patch-module"
                                    };
void Arguments::check_unsupported_dumping_properties() {
  assert(DumpSharedSpaces, "this function is only used with -Xshare:dump");
  assert(ARRAY_SIZE(unsupported_properties) == ARRAY_SIZE(unsupported_options), "must be");
  // If a vm option is found in the unsupported_options array, vm will exit with an error message.
  SystemProperty* sp = system_properties();
  while (sp != NULL) {
    for (uint i = 0; i < ARRAY_SIZE(unsupported_properties); i++) {
      if (strcmp(sp->key(), unsupported_properties[i]) == 0) {
        vm_exit_during_initialization(
          "Cannot use the following option when dumping the shared archive", unsupported_options[i]);
      }
    }
    sp = sp->next();
  }

  // Check for an exploded module build in use with -Xshare:dump.
  if (!has_jimage()) {
    vm_exit_during_initialization("Dumping the shared archive is not supported with an exploded module build");
  }
}

bool Arguments::check_unsupported_cds_runtime_properties() {
  assert(UseSharedSpaces, "this function is only used with -Xshare:{on,auto}");
  assert(ARRAY_SIZE(unsupported_properties) == ARRAY_SIZE(unsupported_options), "must be");
  for (uint i = 0; i < ARRAY_SIZE(unsupported_properties); i++) {
    if (get_property(unsupported_properties[i]) != NULL) {
      if (RequireSharedSpaces) {
        warning("CDS is disabled when the %s option is specified.", unsupported_options[i]);
      }
      return true;
    }
  }
  return false;
}
#endif

//===========================================================================================================
// Setting int/mixed/comp mode flags

void Arguments::set_mode_flags(Mode mode) {
  // Set up default values for all flags.
  // If you add a flag to any of the branches below,
  // add a default value for it here.
  set_java_compiler(false);
  _mode                      = mode;

  // Ensure Agent_OnLoad has the correct initial values.
  // This may not be the final mode; mode may change later in onload phase.
  PropertyList_unique_add(&_system_properties, "java.vm.info",
                          VM_Version::vm_info_string(), AddProperty, UnwriteableProperty, ExternalProperty);

  UseInterpreter             = true;
  UseCompiler                = true;
  UseLoopCounter             = true;

  // Default values may be platform/compiler dependent -
  // use the saved values
  ClipInlining               = Arguments::_ClipInlining;
  AlwaysCompileLoopMethods   = Arguments::_AlwaysCompileLoopMethods;
  UseOnStackReplacement      = Arguments::_UseOnStackReplacement;
  BackgroundCompilation      = Arguments::_BackgroundCompilation;
  if (TieredCompilation) {
    if (FLAG_IS_DEFAULT(Tier3InvokeNotifyFreqLog)) {
      Tier3InvokeNotifyFreqLog = Arguments::_Tier3InvokeNotifyFreqLog;
    }
    if (FLAG_IS_DEFAULT(Tier4InvocationThreshold)) {
      Tier4InvocationThreshold = Arguments::_Tier4InvocationThreshold;
    }
  }

  // Change from defaults based on mode
  switch (mode) {
  default:
    ShouldNotReachHere();
    break;
  case _int:
    UseCompiler              = false;
    UseLoopCounter           = false;
    AlwaysCompileLoopMethods = false;
    UseOnStackReplacement    = false;
    break;
  case _mixed:
    // same as default
    break;
  case _comp:
    UseInterpreter           = false;
    BackgroundCompilation    = false;
    ClipInlining             = false;
    // Be much more aggressive in tiered mode with -Xcomp and exercise C2 more.
    // We will first compile a level 3 version (C1 with full profiling), then do one invocation of it and
    // compile a level 4 (C2) and then continue executing it.
    if (TieredCompilation) {
      Tier3InvokeNotifyFreqLog = 0;
      Tier4InvocationThreshold = 0;
    }
    break;
  }
}

// Conflict: required to use shared spaces (-Xshare:on), but
// incompatible command line options were chosen.
static void no_shared_spaces(const char* message) {
  if (RequireSharedSpaces) {
    jio_fprintf(defaultStream::error_stream(),
      "Class data sharing is inconsistent with other specified options.\n");
    vm_exit_during_initialization("Unable to use shared archive", message);
  } else {
    FLAG_SET_DEFAULT(UseSharedSpaces, false);
  }
}

void set_object_alignment() {
  // Object alignment.
  assert(is_power_of_2(ObjectAlignmentInBytes), "ObjectAlignmentInBytes must be power of 2");
  MinObjAlignmentInBytes     = ObjectAlignmentInBytes;
  assert(MinObjAlignmentInBytes >= HeapWordsPerLong * HeapWordSize, "ObjectAlignmentInBytes value is too small");
  MinObjAlignment            = MinObjAlignmentInBytes / HeapWordSize;
  assert(MinObjAlignmentInBytes == MinObjAlignment * HeapWordSize, "ObjectAlignmentInBytes value is incorrect");
  MinObjAlignmentInBytesMask = MinObjAlignmentInBytes - 1;

  LogMinObjAlignmentInBytes  = exact_log2(ObjectAlignmentInBytes);
  LogMinObjAlignment         = LogMinObjAlignmentInBytes - LogHeapWordSize;

  // Oop encoding heap max
  OopEncodingHeapMax = (uint64_t(max_juint) + 1) << LogMinObjAlignmentInBytes;

  if (SurvivorAlignmentInBytes == 0) {
    SurvivorAlignmentInBytes = ObjectAlignmentInBytes;
  }
}

size_t Arguments::max_heap_for_compressed_oops() {
  // Avoid sign flip.
  assert(OopEncodingHeapMax > (uint64_t)os::vm_page_size(), "Unusual page size");
  // We need to fit both the NULL page and the heap into the memory budget, while
  // keeping alignment constraints of the heap. To guarantee the latter, as the
  // NULL page is located before the heap, we pad the NULL page to the conservative
  // maximum alignment that the GC may ever impose upon the heap.
  size_t displacement_due_to_null_page = align_up((size_t)os::vm_page_size(),
                                                  _conservative_max_heap_alignment);

  LP64_ONLY(return OopEncodingHeapMax - displacement_due_to_null_page);
  NOT_LP64(ShouldNotReachHere(); return 0);
}

void Arguments::set_use_compressed_oops() {
#ifndef ZERO
#ifdef _LP64
  // MaxHeapSize is not set up properly at this point, but
  // the only value that can override MaxHeapSize if we are
  // to use UseCompressedOops is InitialHeapSize.
  size_t max_heap_size = MAX2(MaxHeapSize, InitialHeapSize);

  if (max_heap_size <= max_heap_for_compressed_oops()) {
#if !defined(COMPILER1) || defined(TIERED)
    if (FLAG_IS_DEFAULT(UseCompressedOops)) {
      FLAG_SET_ERGO(bool, UseCompressedOops, true);
    }
#endif
  } else {
    if (UseCompressedOops && !FLAG_IS_DEFAULT(UseCompressedOops)) {
      warning("Max heap size too large for Compressed Oops");
      FLAG_SET_DEFAULT(UseCompressedOops, false);
      FLAG_SET_DEFAULT(UseCompressedClassPointers, false);
    }
  }
#endif // _LP64
#endif // ZERO
}


// NOTE: set_use_compressed_klass_ptrs() must be called after calling
// set_use_compressed_oops().
void Arguments::set_use_compressed_klass_ptrs() {
#ifndef ZERO
#ifdef _LP64
  // UseCompressedOops must be on for UseCompressedClassPointers to be on.
  if (!UseCompressedOops) {
    if (UseCompressedClassPointers) {
      warning("UseCompressedClassPointers requires UseCompressedOops");
    }
    FLAG_SET_DEFAULT(UseCompressedClassPointers, false);
  } else {
    // Turn on UseCompressedClassPointers too
    if (FLAG_IS_DEFAULT(UseCompressedClassPointers)) {
      FLAG_SET_ERGO(bool, UseCompressedClassPointers, true);
    }
    // Check the CompressedClassSpaceSize to make sure we use compressed klass ptrs.
    if (UseCompressedClassPointers) {
      if (CompressedClassSpaceSize > KlassEncodingMetaspaceMax) {
        warning("CompressedClassSpaceSize is too large for UseCompressedClassPointers");
        FLAG_SET_DEFAULT(UseCompressedClassPointers, false);
      }
    }
  }
#endif // _LP64
#endif // !ZERO
}

void Arguments::set_conservative_max_heap_alignment() {
  // The conservative maximum required alignment for the heap is the maximum of
  // the alignments imposed by several sources: any requirements from the heap
  // itself, the collector policy and the maximum page size we may run the VM
  // with.
  size_t heap_alignment = GCConfig::arguments()->conservative_max_heap_alignment();
  _conservative_max_heap_alignment = MAX4(heap_alignment,
                                          (size_t)os::vm_allocation_granularity(),
                                          os::max_page_size(),
                                          CollectorPolicy::compute_heap_alignment());
}

jint Arguments::set_ergonomics_flags() {
  GCConfig::initialize();

  set_conservative_max_heap_alignment();

#ifndef ZERO
#ifdef _LP64
  set_use_compressed_oops();

  // set_use_compressed_klass_ptrs() must be called after calling
  // set_use_compressed_oops().
  set_use_compressed_klass_ptrs();

  // Also checks that certain machines are slower with compressed oops
  // in vm_version initialization code.
#endif // _LP64
#endif // !ZERO

  return JNI_OK;
}

julong Arguments::limit_by_allocatable_memory(julong limit) {
  julong max_allocatable;
  julong result = limit;
  if (os::has_allocatable_memory_limit(&max_allocatable)) {
    result = MIN2(result, max_allocatable / MaxVirtMemFraction);
  }
  return result;
}

// Use static initialization to get the default before parsing
static const size_t DefaultHeapBaseMinAddress = HeapBaseMinAddress;

void Arguments::set_heap_size() {
  julong phys_mem =
    FLAG_IS_DEFAULT(MaxRAM) ? MIN2(os::physical_memory(), (julong)MaxRAM)
                            : (julong)MaxRAM;

  // Convert deprecated flags
  if (FLAG_IS_DEFAULT(MaxRAMPercentage) &&
      !FLAG_IS_DEFAULT(MaxRAMFraction))
    MaxRAMPercentage = 100.0 / MaxRAMFraction;

  if (FLAG_IS_DEFAULT(MinRAMPercentage) &&
      !FLAG_IS_DEFAULT(MinRAMFraction))
    MinRAMPercentage = 100.0 / MinRAMFraction;

  if (FLAG_IS_DEFAULT(InitialRAMPercentage) &&
      !FLAG_IS_DEFAULT(InitialRAMFraction))
    InitialRAMPercentage = 100.0 / InitialRAMFraction;

  // If the maximum heap size has not been set with -Xmx,
  // then set it as fraction of the size of physical memory,
  // respecting the maximum and minimum sizes of the heap.
  if (FLAG_IS_DEFAULT(MaxHeapSize)) {
    julong reasonable_max = (julong)((phys_mem * MaxRAMPercentage) / 100);
    const julong reasonable_min = (julong)((phys_mem * MinRAMPercentage) / 100);
    if (reasonable_min < MaxHeapSize) {
      // Small physical memory, so use a minimum fraction of it for the heap
      reasonable_max = reasonable_min;
    } else {
      // Not-small physical memory, so require a heap at least
      // as large as MaxHeapSize
      reasonable_max = MAX2(reasonable_max, (julong)MaxHeapSize);
    }

    if (!FLAG_IS_DEFAULT(ErgoHeapSizeLimit) && ErgoHeapSizeLimit != 0) {
      // Limit the heap size to ErgoHeapSizeLimit
      reasonable_max = MIN2(reasonable_max, (julong)ErgoHeapSizeLimit);
    }
    if (UseCompressedOops) {
      // Limit the heap size to the maximum possible when using compressed oops
      julong max_coop_heap = (julong)max_heap_for_compressed_oops();

      // HeapBaseMinAddress can be greater than default but not less than.
      if (!FLAG_IS_DEFAULT(HeapBaseMinAddress)) {
        if (HeapBaseMinAddress < DefaultHeapBaseMinAddress) {
          // matches compressed oops printing flags
          log_debug(gc, heap, coops)("HeapBaseMinAddress must be at least " SIZE_FORMAT
                                     " (" SIZE_FORMAT "G) which is greater than value given " SIZE_FORMAT,
                                     DefaultHeapBaseMinAddress,
                                     DefaultHeapBaseMinAddress/G,
                                     HeapBaseMinAddress);
          FLAG_SET_ERGO(size_t, HeapBaseMinAddress, DefaultHeapBaseMinAddress);
        }
      }

      if (HeapBaseMinAddress + MaxHeapSize < max_coop_heap) {
        // Heap should be above HeapBaseMinAddress to get zero based compressed oops
        // but it should be not less than default MaxHeapSize.
        max_coop_heap -= HeapBaseMinAddress;
      }
      reasonable_max = MIN2(reasonable_max, max_coop_heap);
    }
    reasonable_max = limit_by_allocatable_memory(reasonable_max);

    if (!FLAG_IS_DEFAULT(InitialHeapSize)) {
      // An initial heap size was specified on the command line,
      // so be sure that the maximum size is consistent.  Done
      // after call to limit_by_allocatable_memory because that
      // method might reduce the allocation size.
      reasonable_max = MAX2(reasonable_max, (julong)InitialHeapSize);
    }

    log_trace(gc, heap)("  Maximum heap size " SIZE_FORMAT, (size_t) reasonable_max);
    FLAG_SET_ERGO(size_t, MaxHeapSize, (size_t)reasonable_max);
  }

  // If the minimum or initial heap_size have not been set or requested to be set
  // ergonomically, set them accordingly.
  if (InitialHeapSize == 0 || min_heap_size() == 0) {
    julong reasonable_minimum = (julong)(OldSize + NewSize);

    reasonable_minimum = MIN2(reasonable_minimum, (julong)MaxHeapSize);

    reasonable_minimum = limit_by_allocatable_memory(reasonable_minimum);

    if (InitialHeapSize == 0) {
      julong reasonable_initial = (julong)((phys_mem * InitialRAMPercentage) / 100);

      reasonable_initial = MAX3(reasonable_initial, reasonable_minimum, (julong)min_heap_size());
      reasonable_initial = MIN2(reasonable_initial, (julong)MaxHeapSize);

      reasonable_initial = limit_by_allocatable_memory(reasonable_initial);

      log_trace(gc, heap)("  Initial heap size " SIZE_FORMAT, (size_t)reasonable_initial);
      FLAG_SET_ERGO(size_t, InitialHeapSize, (size_t)reasonable_initial);
    }
    // If the minimum heap size has not been set (via -Xms),
    // synchronize with InitialHeapSize to avoid errors with the default value.
    if (min_heap_size() == 0) {
      set_min_heap_size(MIN2((size_t)reasonable_minimum, InitialHeapSize));
      log_trace(gc, heap)("  Minimum heap size " SIZE_FORMAT, min_heap_size());
    }
  }
}

// This option inspects the machine and attempts to set various
// parameters to be optimal for long-running, memory allocation
// intensive jobs.  It is intended for machines with large
// amounts of cpu and memory.
jint Arguments::set_aggressive_heap_flags() {
  // initHeapSize is needed since _initial_heap_size is 4 bytes on a 32 bit
  // VM, but we may not be able to represent the total physical memory
  // available (like having 8gb of memory on a box but using a 32bit VM).
  // Thus, we need to make sure we're using a julong for intermediate
  // calculations.
  julong initHeapSize;
  julong total_memory = os::physical_memory();

  if (total_memory < (julong) 256 * M) {
    jio_fprintf(defaultStream::error_stream(),
            "You need at least 256mb of memory to use -XX:+AggressiveHeap\n");
    vm_exit(1);
  }

  // The heap size is half of available memory, or (at most)
  // all of possible memory less 160mb (leaving room for the OS
  // when using ISM).  This is the maximum; because adaptive sizing
  // is turned on below, the actual space used may be smaller.

  initHeapSize = MIN2(total_memory / (julong) 2,
          total_memory - (julong) 160 * M);

  initHeapSize = limit_by_allocatable_memory(initHeapSize);

  if (FLAG_IS_DEFAULT(MaxHeapSize)) {
    if (FLAG_SET_CMDLINE(size_t, MaxHeapSize, initHeapSize) != JVMFlag::SUCCESS) {
      return JNI_EINVAL;
    }
    if (FLAG_SET_CMDLINE(size_t, InitialHeapSize, initHeapSize) != JVMFlag::SUCCESS) {
      return JNI_EINVAL;
    }
    // Currently the minimum size and the initial heap sizes are the same.
    set_min_heap_size(initHeapSize);
  }
  if (FLAG_IS_DEFAULT(NewSize)) {
    // Make the young generation 3/8ths of the total heap.
    if (FLAG_SET_CMDLINE(size_t, NewSize,
            ((julong) MaxHeapSize / (julong) 8) * (julong) 3) != JVMFlag::SUCCESS) {
      return JNI_EINVAL;
    }
    if (FLAG_SET_CMDLINE(size_t, MaxNewSize, NewSize) != JVMFlag::SUCCESS) {
      return JNI_EINVAL;
    }
  }

#if !defined(_ALLBSD_SOURCE) && !defined(AIX)  // UseLargePages is not yet supported on BSD and AIX.
  FLAG_SET_DEFAULT(UseLargePages, true);
#endif

  // Increase some data structure sizes for efficiency
  if (FLAG_SET_CMDLINE(size_t, BaseFootPrintEstimate, MaxHeapSize) != JVMFlag::SUCCESS) {
    return JNI_EINVAL;
  }
  if (FLAG_SET_CMDLINE(bool, ResizeTLAB, false) != JVMFlag::SUCCESS) {
    return JNI_EINVAL;
  }
  if (FLAG_SET_CMDLINE(size_t, TLABSize, 256 * K) != JVMFlag::SUCCESS) {
    return JNI_EINVAL;
  }

  // See the OldPLABSize comment below, but replace 'after promotion'
  // with 'after copying'.  YoungPLABSize is the size of the survivor
  // space per-gc-thread buffers.  The default is 4kw.
  if (FLAG_SET_CMDLINE(size_t, YoungPLABSize, 256 * K) != JVMFlag::SUCCESS) { // Note: this is in words
    return JNI_EINVAL;
  }

  // OldPLABSize is the size of the buffers in the old gen that
  // UseParallelGC uses to promote live data that doesn't fit in the
  // survivor spaces.  At any given time, there's one for each gc thread.
  // The default size is 1kw. These buffers are rarely used, since the
  // survivor spaces are usually big enough.  For specjbb, however, there
  // are occasions when there's lots of live data in the young gen
  // and we end up promoting some of it.  We don't have a definite
  // explanation for why bumping OldPLABSize helps, but the theory
  // is that a bigger PLAB results in retaining something like the
  // original allocation order after promotion, which improves mutator
  // locality.  A minor effect may be that larger PLABs reduce the
  // number of PLAB allocation events during gc.  The value of 8kw
  // was arrived at by experimenting with specjbb.
  if (FLAG_SET_CMDLINE(size_t, OldPLABSize, 8 * K) != JVMFlag::SUCCESS) { // Note: this is in words
    return JNI_EINVAL;
  }

  // Enable parallel GC and adaptive generation sizing
  if (FLAG_SET_CMDLINE(bool, UseParallelGC, true) != JVMFlag::SUCCESS) {
    return JNI_EINVAL;
  }

  // Encourage steady state memory management
  if (FLAG_SET_CMDLINE(uintx, ThresholdTolerance, 100) != JVMFlag::SUCCESS) {
    return JNI_EINVAL;
  }

  // This appears to improve mutator locality
  if (FLAG_SET_CMDLINE(bool, ScavengeBeforeFullGC, false) != JVMFlag::SUCCESS) {
    return JNI_EINVAL;
  }

  // Get around early Solaris scheduling bug
  // (affinity vs other jobs on system)
  // but disallow DR and offlining (5008695).
  if (FLAG_SET_CMDLINE(bool, BindGCTaskThreadsToCPUs, true) != JVMFlag::SUCCESS) {
    return JNI_EINVAL;
  }

  return JNI_OK;
}

// This must be called after ergonomics.
void Arguments::set_bytecode_flags() {
  if (!RewriteBytecodes) {
    FLAG_SET_DEFAULT(RewriteFrequentPairs, false);
  }
}

// Aggressive optimization flags  -XX:+AggressiveOpts
jint Arguments::set_aggressive_opts_flags() {
#ifdef COMPILER2
  if (AggressiveUnboxing) {
    if (FLAG_IS_DEFAULT(EliminateAutoBox)) {
      FLAG_SET_DEFAULT(EliminateAutoBox, true);
    } else if (!EliminateAutoBox) {
      // warning("AggressiveUnboxing is disabled because EliminateAutoBox is disabled");
      AggressiveUnboxing = false;
    }
    if (FLAG_IS_DEFAULT(DoEscapeAnalysis)) {
      FLAG_SET_DEFAULT(DoEscapeAnalysis, true);
    } else if (!DoEscapeAnalysis) {
      // warning("AggressiveUnboxing is disabled because DoEscapeAnalysis is disabled");
      AggressiveUnboxing = false;
    }
  }
  if (AggressiveOpts || !FLAG_IS_DEFAULT(AutoBoxCacheMax)) {
    if (FLAG_IS_DEFAULT(EliminateAutoBox)) {
      FLAG_SET_DEFAULT(EliminateAutoBox, true);
    }
    if (FLAG_IS_DEFAULT(AutoBoxCacheMax)) {
      FLAG_SET_DEFAULT(AutoBoxCacheMax, 20000);
    }

    // Feed the cache size setting into the JDK
    char buffer[1024];
    jio_snprintf(buffer, 1024, "java.lang.Integer.IntegerCache.high=" INTX_FORMAT, AutoBoxCacheMax);
    if (!add_property(buffer)) {
      return JNI_ENOMEM;
    }
  }
  if (AggressiveOpts && FLAG_IS_DEFAULT(BiasedLockingStartupDelay)) {
    FLAG_SET_DEFAULT(BiasedLockingStartupDelay, 500);
  }
#endif

  if (AggressiveOpts) {
// Sample flag setting code
//    if (FLAG_IS_DEFAULT(EliminateZeroing)) {
//      FLAG_SET_DEFAULT(EliminateZeroing, true);
//    }
  }

  return JNI_OK;
}

//===========================================================================================================
// Parsing of java.compiler property

void Arguments::process_java_compiler_argument(const char* arg) {
  // For backwards compatibility, Djava.compiler=NONE or ""
  // causes us to switch to -Xint mode UNLESS -Xdebug
  // is also specified.
  if (strlen(arg) == 0 || strcasecmp(arg, "NONE") == 0) {
    set_java_compiler(true);    // "-Djava.compiler[=...]" most recently seen.
  }
}

void Arguments::process_java_launcher_argument(const char* launcher, void* extra_info) {
  _sun_java_launcher = os::strdup_check_oom(launcher);
}

bool Arguments::created_by_java_launcher() {
  assert(_sun_java_launcher != NULL, "property must have value");
  return strcmp(DEFAULT_JAVA_LAUNCHER, _sun_java_launcher) != 0;
}

bool Arguments::sun_java_launcher_is_altjvm() {
  return _sun_java_launcher_is_altjvm;
}

//===========================================================================================================
// Parsing of main arguments

unsigned int addreads_count = 0;
unsigned int addexports_count = 0;
unsigned int addopens_count = 0;
unsigned int addmods_count = 0;
unsigned int patch_mod_count = 0;

// Check the consistency of vm_init_args
bool Arguments::check_vm_args_consistency() {
  // Method for adding checks for flag consistency.
  // The intent is to warn the user of all possible conflicts,
  // before returning an error.
  // Note: Needs platform-dependent factoring.
  bool status = true;

  if (TLABRefillWasteFraction == 0) {
    jio_fprintf(defaultStream::error_stream(),
                "TLABRefillWasteFraction should be a denominator, "
                "not " SIZE_FORMAT "\n",
                TLABRefillWasteFraction);
    status = false;
  }

  if (PrintNMTStatistics) {
#if INCLUDE_NMT
    if (MemTracker::tracking_level() == NMT_off) {
#endif // INCLUDE_NMT
      warning("PrintNMTStatistics is disabled, because native memory tracking is not enabled");
      PrintNMTStatistics = false;
#if INCLUDE_NMT
    }
#endif
  }

  status = CompilerConfig::check_args_consistency(status);
#if INCLUDE_JVMCI
  if (status && EnableJVMCI) {
    PropertyList_unique_add(&_system_properties, "jdk.internal.vm.ci.enabled", "true",
        AddProperty, UnwriteableProperty, InternalProperty);
    if (!create_numbered_property("jdk.module.addmods", "jdk.internal.vm.ci", addmods_count++)) {
      return false;
    }
  }
#endif

#ifndef SUPPORT_RESERVED_STACK_AREA
  if (StackReservedPages != 0) {
    FLAG_SET_CMDLINE(intx, StackReservedPages, 0);
    warning("Reserved Stack Area not supported on this platform");
  }
#endif

  if (!FLAG_IS_DEFAULT(AllocateHeapAt)) {
    if ((UseNUMAInterleaving && !FLAG_IS_DEFAULT(UseNUMAInterleaving)) || (UseNUMA && !FLAG_IS_DEFAULT(UseNUMA))) {
      log_warning(arguments) ("NUMA support for Heap depends on the file system when AllocateHeapAt option is used.\n");
    }
  }
  return status;
}

bool Arguments::is_bad_option(const JavaVMOption* option, jboolean ignore,
  const char* option_type) {
  if (ignore) return false;

  const char* spacer = " ";
  if (option_type == NULL) {
    option_type = ++spacer; // Set both to the empty string.
  }

  if (os::obsolete_option(option)) {
    jio_fprintf(defaultStream::error_stream(),
                "Obsolete %s%soption: %s\n", option_type, spacer,
      option->optionString);
    return false;
  } else {
    jio_fprintf(defaultStream::error_stream(),
                "Unrecognized %s%soption: %s\n", option_type, spacer,
      option->optionString);
    return true;
  }
}

static const char* user_assertion_options[] = {
  "-da", "-ea", "-disableassertions", "-enableassertions", 0
};

static const char* system_assertion_options[] = {
  "-dsa", "-esa", "-disablesystemassertions", "-enablesystemassertions", 0
};

bool Arguments::parse_uintx(const char* value,
                            uintx* uintx_arg,
                            uintx min_size) {

  // Check the sign first since atojulong() parses only unsigned values.
  bool value_is_positive = !(*value == '-');

  if (value_is_positive) {
    julong n;
    bool good_return = atojulong(value, &n);
    if (good_return) {
      bool above_minimum = n >= min_size;
      bool value_is_too_large = n > max_uintx;

      if (above_minimum && !value_is_too_large) {
        *uintx_arg = n;
        return true;
      }
    }
  }
  return false;
}

bool Arguments::create_property(const char* prop_name, const char* prop_value, PropertyInternal internal) {
  size_t prop_len = strlen(prop_name) + strlen(prop_value) + 2;
  char* property = AllocateHeap(prop_len, mtArguments);
  int ret = jio_snprintf(property, prop_len, "%s=%s", prop_name, prop_value);
  if (ret < 0 || ret >= (int)prop_len) {
    FreeHeap(property);
    return false;
  }
  bool added = add_property(property, UnwriteableProperty, internal);
  FreeHeap(property);
  return added;
}

bool Arguments::create_numbered_property(const char* prop_base_name, const char* prop_value, unsigned int count) {
  const unsigned int props_count_limit = 1000;
  const int max_digits = 3;
  const int extra_symbols_count = 3; // includes '.', '=', '\0'

  // Make sure count is < props_count_limit. Otherwise, memory allocation will be too small.
  if (count < props_count_limit) {
    size_t prop_len = strlen(prop_base_name) + strlen(prop_value) + max_digits + extra_symbols_count;
    char* property = AllocateHeap(prop_len, mtArguments);
    int ret = jio_snprintf(property, prop_len, "%s.%d=%s", prop_base_name, count, prop_value);
    if (ret < 0 || ret >= (int)prop_len) {
      FreeHeap(property);
      jio_fprintf(defaultStream::error_stream(), "Failed to create property %s.%d=%s\n", prop_base_name, count, prop_value);
      return false;
    }
    bool added = add_property(property, UnwriteableProperty, InternalProperty);
    FreeHeap(property);
    return added;
  }

  jio_fprintf(defaultStream::error_stream(), "Property count limit exceeded: %s, limit=%d\n", prop_base_name, props_count_limit);
  return false;
}

Arguments::ArgsRange Arguments::parse_memory_size(const char* s,
                                                  julong* long_arg,
                                                  julong min_size,
                                                  julong max_size) {
  if (!atojulong(s, long_arg)) return arg_unreadable;
  return check_memory_size(*long_arg, min_size, max_size);
}

// Parse JavaVMInitArgs structure

jint Arguments::parse_vm_init_args(const JavaVMInitArgs *vm_options_args,
                                   const JavaVMInitArgs *java_tool_options_args,
                                   const JavaVMInitArgs *java_options_args,
                                   const JavaVMInitArgs *cmd_line_args) {
  bool patch_mod_javabase = false;

  // Save default settings for some mode flags
  Arguments::_AlwaysCompileLoopMethods = AlwaysCompileLoopMethods;
  Arguments::_UseOnStackReplacement    = UseOnStackReplacement;
  Arguments::_ClipInlining             = ClipInlining;
  Arguments::_BackgroundCompilation    = BackgroundCompilation;
  if (TieredCompilation) {
    Arguments::_Tier3InvokeNotifyFreqLog = Tier3InvokeNotifyFreqLog;
    Arguments::_Tier4InvocationThreshold = Tier4InvocationThreshold;
  }

  // Setup flags for mixed which is the default
  set_mode_flags(_mixed);

  // Parse args structure generated from java.base vm options resource
  jint result = parse_each_vm_init_arg(vm_options_args, &patch_mod_javabase, JVMFlag::JIMAGE_RESOURCE);
  if (result != JNI_OK) {
    return result;
  }

  // Parse args structure generated from JAVA_TOOL_OPTIONS environment
  // variable (if present).
  result = parse_each_vm_init_arg(java_tool_options_args, &patch_mod_javabase, JVMFlag::ENVIRON_VAR);
  if (result != JNI_OK) {
    return result;
  }

  // Parse args structure generated from the command line flags.
  result = parse_each_vm_init_arg(cmd_line_args, &patch_mod_javabase, JVMFlag::COMMAND_LINE);
  if (result != JNI_OK) {
    return result;
  }

  // Parse args structure generated from the _JAVA_OPTIONS environment
  // variable (if present) (mimics classic VM)
  result = parse_each_vm_init_arg(java_options_args, &patch_mod_javabase, JVMFlag::ENVIRON_VAR);
  if (result != JNI_OK) {
    return result;
  }

  // We need to ensure processor and memory resources have been properly
  // configured - which may rely on arguments we just processed - before
  // doing the final argument processing. Any argument processing that
  // needs to know about processor and memory resources must occur after
  // this point.

  os::init_container_support();

  // Do final processing now that all arguments have been parsed
  result = finalize_vm_init_args(patch_mod_javabase);
  if (result != JNI_OK) {
    return result;
  }

  return JNI_OK;
}

// Checks if name in command-line argument -agent{lib,path}:name[=options]
// represents a valid JDWP agent.  is_path==true denotes that we
// are dealing with -agentpath (case where name is a path), otherwise with
// -agentlib
bool valid_jdwp_agent(char *name, bool is_path) {
  char *_name;
  const char *_jdwp = "jdwp";
  size_t _len_jdwp, _len_prefix;

  if (is_path) {
    if ((_name = strrchr(name, (int) *os::file_separator())) == NULL) {
      return false;
    }

    _name++;  // skip past last path separator
    _len_prefix = strlen(JNI_LIB_PREFIX);

    if (strncmp(_name, JNI_LIB_PREFIX, _len_prefix) != 0) {
      return false;
    }

    _name += _len_prefix;
    _len_jdwp = strlen(_jdwp);

    if (strncmp(_name, _jdwp, _len_jdwp) == 0) {
      _name += _len_jdwp;
    }
    else {
      return false;
    }

    if (strcmp(_name, JNI_LIB_SUFFIX) != 0) {
      return false;
    }

    return true;
  }

  if (strcmp(name, _jdwp) == 0) {
    return true;
  }

  return false;
}

int Arguments::process_patch_mod_option(const char* patch_mod_tail, bool* patch_mod_javabase) {
  // --patch-module=<module>=<file>(<pathsep><file>)*
  assert(patch_mod_tail != NULL, "Unexpected NULL patch-module value");
  // Find the equal sign between the module name and the path specification
  const char* module_equal = strchr(patch_mod_tail, '=');
  if (module_equal == NULL) {
    jio_fprintf(defaultStream::output_stream(), "Missing '=' in --patch-module specification\n");
    return JNI_ERR;
  } else {
    // Pick out the module name
    size_t module_len = module_equal - patch_mod_tail;
    char* module_name = NEW_C_HEAP_ARRAY_RETURN_NULL(char, module_len+1, mtArguments);
    if (module_name != NULL) {
      memcpy(module_name, patch_mod_tail, module_len);
      *(module_name + module_len) = '\0';
      // The path piece begins one past the module_equal sign
      add_patch_mod_prefix(module_name, module_equal + 1, patch_mod_javabase);
      FREE_C_HEAP_ARRAY(char, module_name);
      if (!create_numbered_property("jdk.module.patch", patch_mod_tail, patch_mod_count++)) {
        return JNI_ENOMEM;
      }
    } else {
      return JNI_ENOMEM;
    }
  }
  return JNI_OK;
}

// Parse -Xss memory string parameter and convert to ThreadStackSize in K.
jint Arguments::parse_xss(const JavaVMOption* option, const char* tail, intx* out_ThreadStackSize) {
  // The min and max sizes match the values in globals.hpp, but scaled
  // with K. The values have been chosen so that alignment with page
  // size doesn't change the max value, which makes the conversions
  // back and forth between Xss value and ThreadStackSize value easier.
  // The values have also been chosen to fit inside a 32-bit signed type.
  const julong min_ThreadStackSize = 0;
  const julong max_ThreadStackSize = 1 * M;

  const julong min_size = min_ThreadStackSize * K;
  const julong max_size = max_ThreadStackSize * K;

  assert(is_aligned(max_size, os::vm_page_size()), "Implementation assumption");

  julong size = 0;
  ArgsRange errcode = parse_memory_size(tail, &size, min_size, max_size);
  if (errcode != arg_in_range) {
    bool silent = (option == NULL); // Allow testing to silence error messages
    if (!silent) {
      jio_fprintf(defaultStream::error_stream(),
                  "Invalid thread stack size: %s\n", option->optionString);
      describe_range_error(errcode);
    }
    return JNI_EINVAL;
  }

  // Internally track ThreadStackSize in units of 1024 bytes.
  const julong size_aligned = align_up(size, K);
  assert(size <= size_aligned,
         "Overflow: " JULONG_FORMAT " " JULONG_FORMAT,
         size, size_aligned);

  const julong size_in_K = size_aligned / K;
  assert(size_in_K < (julong)max_intx,
         "size_in_K doesn't fit in the type of ThreadStackSize: " JULONG_FORMAT,
         size_in_K);

  // Check that code expanding ThreadStackSize to a page aligned number of bytes won't overflow.
  const julong max_expanded = align_up(size_in_K * K, os::vm_page_size());
  assert(max_expanded < max_uintx && max_expanded >= size_in_K,
         "Expansion overflowed: " JULONG_FORMAT " " JULONG_FORMAT,
         max_expanded, size_in_K);

  *out_ThreadStackSize = (intx)size_in_K;

  return JNI_OK;
}

jint Arguments::parse_each_vm_init_arg(const JavaVMInitArgs* args, bool* patch_mod_javabase, JVMFlag::Flags origin) {
  // For match_option to return remaining or value part of option string
  const char* tail;

  // iterate over arguments
  for (int index = 0; index < args->nOptions; index++) {
    bool is_absolute_path = false;  // for -agentpath vs -agentlib

    const JavaVMOption* option = args->options + index;

    if (!match_option(option, "-Djava.class.path", &tail) &&
        !match_option(option, "-Dsun.java.command", &tail) &&
        !match_option(option, "-Dsun.java.launcher", &tail)) {

        // add all jvm options to the jvm_args string. This string
        // is used later to set the java.vm.args PerfData string constant.
        // the -Djava.class.path and the -Dsun.java.command options are
        // omitted from jvm_args string as each have their own PerfData
        // string constant object.
        build_jvm_args(option->optionString);
    }

    // -verbose:[class/module/gc/jni]
    if (match_option(option, "-verbose", &tail)) {
      if (!strcmp(tail, ":class") || !strcmp(tail, "")) {
        LogConfiguration::configure_stdout(LogLevel::Info, true, LOG_TAGS(class, load));
        LogConfiguration::configure_stdout(LogLevel::Info, true, LOG_TAGS(class, unload));
      } else if (!strcmp(tail, ":module")) {
        LogConfiguration::configure_stdout(LogLevel::Info, true, LOG_TAGS(module, load));
        LogConfiguration::configure_stdout(LogLevel::Info, true, LOG_TAGS(module, unload));
      } else if (!strcmp(tail, ":gc")) {
        LogConfiguration::configure_stdout(LogLevel::Info, true, LOG_TAGS(gc));
      } else if (!strcmp(tail, ":jni")) {
        if (FLAG_SET_CMDLINE(bool, PrintJNIResolving, true) != JVMFlag::SUCCESS) {
          return JNI_EINVAL;
        }
      }
    // -da / -ea / -disableassertions / -enableassertions
    // These accept an optional class/package name separated by a colon, e.g.,
    // -da:java.lang.Thread.
    } else if (match_option(option, user_assertion_options, &tail, true)) {
      bool enable = option->optionString[1] == 'e';     // char after '-' is 'e'
      if (*tail == '\0') {
        JavaAssertions::setUserClassDefault(enable);
      } else {
        assert(*tail == ':', "bogus match by match_option()");
        JavaAssertions::addOption(tail + 1, enable);
      }
    // -dsa / -esa / -disablesystemassertions / -enablesystemassertions
    } else if (match_option(option, system_assertion_options, &tail, false)) {
      bool enable = option->optionString[1] == 'e';     // char after '-' is 'e'
      JavaAssertions::setSystemClassDefault(enable);
    // -bootclasspath:
    } else if (match_option(option, "-Xbootclasspath:", &tail)) {
        jio_fprintf(defaultStream::output_stream(),
          "-Xbootclasspath is no longer a supported option.\n");
        return JNI_EINVAL;
    // -bootclasspath/a:
    } else if (match_option(option, "-Xbootclasspath/a:", &tail)) {
      Arguments::append_sysclasspath(tail);
    // -bootclasspath/p:
    } else if (match_option(option, "-Xbootclasspath/p:", &tail)) {
        jio_fprintf(defaultStream::output_stream(),
          "-Xbootclasspath/p is no longer a supported option.\n");
        return JNI_EINVAL;
    // -Xrun
    } else if (match_option(option, "-Xrun", &tail)) {
      if (tail != NULL) {
        const char* pos = strchr(tail, ':');
        size_t len = (pos == NULL) ? strlen(tail) : pos - tail;
        char* name = NEW_C_HEAP_ARRAY(char, len + 1, mtArguments);
        jio_snprintf(name, len + 1, "%s", tail);

        char *options = NULL;
        if(pos != NULL) {
          size_t len2 = strlen(pos+1) + 1; // options start after ':'.  Final zero must be copied.
          options = (char*)memcpy(NEW_C_HEAP_ARRAY(char, len2, mtArguments), pos+1, len2);
        }
#if !INCLUDE_JVMTI
        if (strcmp(name, "jdwp") == 0) {
          jio_fprintf(defaultStream::error_stream(),
            "Debugging agents are not supported in this VM\n");
          return JNI_ERR;
        }
#endif // !INCLUDE_JVMTI
        add_init_library(name, options);
      }
    } else if (match_option(option, "--add-reads=", &tail)) {
      if (!create_numbered_property("jdk.module.addreads", tail, addreads_count++)) {
        return JNI_ENOMEM;
      }
    } else if (match_option(option, "--add-exports=", &tail)) {
      if (!create_numbered_property("jdk.module.addexports", tail, addexports_count++)) {
        return JNI_ENOMEM;
      }
    } else if (match_option(option, "--add-opens=", &tail)) {
      if (!create_numbered_property("jdk.module.addopens", tail, addopens_count++)) {
        return JNI_ENOMEM;
      }
    } else if (match_option(option, "--add-modules=", &tail)) {
      if (!create_numbered_property("jdk.module.addmods", tail, addmods_count++)) {
        return JNI_ENOMEM;
      }
    } else if (match_option(option, "--limit-modules=", &tail)) {
      if (!create_property("jdk.module.limitmods", tail, InternalProperty)) {
        return JNI_ENOMEM;
      }
    } else if (match_option(option, "--module-path=", &tail)) {
      if (!create_property("jdk.module.path", tail, ExternalProperty)) {
        return JNI_ENOMEM;
      }
    } else if (match_option(option, "--upgrade-module-path=", &tail)) {
      if (!create_property("jdk.module.upgrade.path", tail, ExternalProperty)) {
        return JNI_ENOMEM;
      }
    } else if (match_option(option, "--patch-module=", &tail)) {
      // --patch-module=<module>=<file>(<pathsep><file>)*
      int res = process_patch_mod_option(tail, patch_mod_javabase);
      if (res != JNI_OK) {
        return res;
      }
    } else if (match_option(option, "--illegal-access=", &tail)) {
      if (!create_property("jdk.module.illegalAccess", tail, ExternalProperty)) {
        return JNI_ENOMEM;
      }
    // -agentlib and -agentpath
    } else if (match_option(option, "-agentlib:", &tail) ||
          (is_absolute_path = match_option(option, "-agentpath:", &tail))) {
      if(tail != NULL) {
        const char* pos = strchr(tail, '=');
        char* name;
        if (pos == NULL) {
          name = os::strdup_check_oom(tail, mtArguments);
        } else {
          size_t len = pos - tail;
          name = NEW_C_HEAP_ARRAY(char, len + 1, mtArguments);
          memcpy(name, tail, len);
          name[len] = '\0';
        }

        char *options = NULL;
        if(pos != NULL) {
          options = os::strdup_check_oom(pos + 1, mtArguments);
        }
#if !INCLUDE_JVMTI
        if (valid_jdwp_agent(name, is_absolute_path)) {
          jio_fprintf(defaultStream::error_stream(),
            "Debugging agents are not supported in this VM\n");
          return JNI_ERR;
        }
#endif // !INCLUDE_JVMTI
        add_init_agent(name, options, is_absolute_path);
      }
    // -javaagent
    } else if (match_option(option, "-javaagent:", &tail)) {
#if !INCLUDE_JVMTI
      jio_fprintf(defaultStream::error_stream(),
        "Instrumentation agents are not supported in this VM\n");
      return JNI_ERR;
#else
      if (tail != NULL) {
        size_t length = strlen(tail) + 1;
        char *options = NEW_C_HEAP_ARRAY(char, length, mtArguments);
        jio_snprintf(options, length, "%s", tail);
        add_instrument_agent("instrument", options, false);
        // java agents need module java.instrument
        if (!create_numbered_property("jdk.module.addmods", "java.instrument", addmods_count++)) {
          return JNI_ENOMEM;
        }
      }
#endif // !INCLUDE_JVMTI
    // --enable_preview
    } else if (match_option(option, "--enable-preview")) {
      set_enable_preview();
    // -Xnoclassgc
    } else if (match_option(option, "-Xnoclassgc")) {
      if (FLAG_SET_CMDLINE(bool, ClassUnloading, false) != JVMFlag::SUCCESS) {
        return JNI_EINVAL;
      }
    // -Xconcgc
    } else if (match_option(option, "-Xconcgc")) {
      if (FLAG_SET_CMDLINE(bool, UseConcMarkSweepGC, true) != JVMFlag::SUCCESS) {
        return JNI_EINVAL;
      }
      handle_extra_cms_flags("-Xconcgc uses UseConcMarkSweepGC");
    // -Xnoconcgc
    } else if (match_option(option, "-Xnoconcgc")) {
      if (FLAG_SET_CMDLINE(bool, UseConcMarkSweepGC, false) != JVMFlag::SUCCESS) {
        return JNI_EINVAL;
      }
      handle_extra_cms_flags("-Xnoconcgc uses UseConcMarkSweepGC");
    // -Xbatch
    } else if (match_option(option, "-Xbatch")) {
      if (FLAG_SET_CMDLINE(bool, BackgroundCompilation, false) != JVMFlag::SUCCESS) {
        return JNI_EINVAL;
      }
    // -Xmn for compatibility with other JVM vendors
    } else if (match_option(option, "-Xmn", &tail)) {
      julong long_initial_young_size = 0;
      ArgsRange errcode = parse_memory_size(tail, &long_initial_young_size, 1);
      if (errcode != arg_in_range) {
        jio_fprintf(defaultStream::error_stream(),
                    "Invalid initial young generation size: %s\n", option->optionString);
        describe_range_error(errcode);
        return JNI_EINVAL;
      }
      if (FLAG_SET_CMDLINE(size_t, MaxNewSize, (size_t)long_initial_young_size) != JVMFlag::SUCCESS) {
        return JNI_EINVAL;
      }
      if (FLAG_SET_CMDLINE(size_t, NewSize, (size_t)long_initial_young_size) != JVMFlag::SUCCESS) {
        return JNI_EINVAL;
      }
    // -Xms
    } else if (match_option(option, "-Xms", &tail)) {
      julong long_initial_heap_size = 0;
      // an initial heap size of 0 means automatically determine
      ArgsRange errcode = parse_memory_size(tail, &long_initial_heap_size, 0);
      if (errcode != arg_in_range) {
        jio_fprintf(defaultStream::error_stream(),
                    "Invalid initial heap size: %s\n", option->optionString);
        describe_range_error(errcode);
        return JNI_EINVAL;
      }
      set_min_heap_size((size_t)long_initial_heap_size);
      // Currently the minimum size and the initial heap sizes are the same.
      // Can be overridden with -XX:InitialHeapSize.
      if (FLAG_SET_CMDLINE(size_t, InitialHeapSize, (size_t)long_initial_heap_size) != JVMFlag::SUCCESS) {
        return JNI_EINVAL;
      }
    // -Xmx
    } else if (match_option(option, "-Xmx", &tail) || match_option(option, "-XX:MaxHeapSize=", &tail)) {
      julong long_max_heap_size = 0;
      ArgsRange errcode = parse_memory_size(tail, &long_max_heap_size, 1);
      if (errcode != arg_in_range) {
        jio_fprintf(defaultStream::error_stream(),
                    "Invalid maximum heap size: %s\n", option->optionString);
        describe_range_error(errcode);
        return JNI_EINVAL;
      }
      if (FLAG_SET_CMDLINE(size_t, MaxHeapSize, (size_t)long_max_heap_size) != JVMFlag::SUCCESS) {
        return JNI_EINVAL;
      }
    // Xmaxf
    } else if (match_option(option, "-Xmaxf", &tail)) {
      char* err;
      int maxf = (int)(strtod(tail, &err) * 100);
      if (*err != '\0' || *tail == '\0') {
        jio_fprintf(defaultStream::error_stream(),
                    "Bad max heap free percentage size: %s\n",
                    option->optionString);
        return JNI_EINVAL;
      } else {
        if (FLAG_SET_CMDLINE(uintx, MaxHeapFreeRatio, maxf) != JVMFlag::SUCCESS) {
            return JNI_EINVAL;
        }
      }
    // Xminf
    } else if (match_option(option, "-Xminf", &tail)) {
      char* err;
      int minf = (int)(strtod(tail, &err) * 100);
      if (*err != '\0' || *tail == '\0') {
        jio_fprintf(defaultStream::error_stream(),
                    "Bad min heap free percentage size: %s\n",
                    option->optionString);
        return JNI_EINVAL;
      } else {
        if (FLAG_SET_CMDLINE(uintx, MinHeapFreeRatio, minf) != JVMFlag::SUCCESS) {
          return JNI_EINVAL;
        }
      }
    // -Xss
    } else if (match_option(option, "-Xss", &tail)) {
      intx value = 0;
      jint err = parse_xss(option, tail, &value);
      if (err != JNI_OK) {
        return err;
      }
      if (FLAG_SET_CMDLINE(intx, ThreadStackSize, value) != JVMFlag::SUCCESS) {
        return JNI_EINVAL;
      }
    } else if (match_option(option, "-Xmaxjitcodesize", &tail) ||
               match_option(option, "-XX:ReservedCodeCacheSize=", &tail)) {
      julong long_ReservedCodeCacheSize = 0;

      ArgsRange errcode = parse_memory_size(tail, &long_ReservedCodeCacheSize, 1);
      if (errcode != arg_in_range) {
        jio_fprintf(defaultStream::error_stream(),
                    "Invalid maximum code cache size: %s.\n", option->optionString);
        return JNI_EINVAL;
      }
      if (FLAG_SET_CMDLINE(uintx, ReservedCodeCacheSize, (uintx)long_ReservedCodeCacheSize) != JVMFlag::SUCCESS) {
        return JNI_EINVAL;
      }
    // -green
    } else if (match_option(option, "-green")) {
      jio_fprintf(defaultStream::error_stream(),
                  "Green threads support not available\n");
          return JNI_EINVAL;
    // -native
    } else if (match_option(option, "-native")) {
          // HotSpot always uses native threads, ignore silently for compatibility
    // -Xrs
    } else if (match_option(option, "-Xrs")) {
          // Classic/EVM option, new functionality
      if (FLAG_SET_CMDLINE(bool, ReduceSignalUsage, true) != JVMFlag::SUCCESS) {
        return JNI_EINVAL;
      }
      // -Xprof
    } else if (match_option(option, "-Xprof")) {
      char version[256];
      // Obsolete in JDK 10
      JDK_Version::jdk(10).to_string(version, sizeof(version));
      warning("Ignoring option %s; support was removed in %s", option->optionString, version);
    // -Xconcurrentio
    } else if (match_option(option, "-Xconcurrentio")) {
      if (FLAG_SET_CMDLINE(bool, UseLWPSynchronization, true) != JVMFlag::SUCCESS) {
        return JNI_EINVAL;
      }
      if (FLAG_SET_CMDLINE(bool, BackgroundCompilation, false) != JVMFlag::SUCCESS) {
        return JNI_EINVAL;
      }
      SafepointSynchronize::set_defer_thr_suspend_loop_count();
      if (FLAG_SET_CMDLINE(bool, UseTLAB, false) != JVMFlag::SUCCESS) {
        return JNI_EINVAL;
      }
      if (FLAG_SET_CMDLINE(size_t, NewSizeThreadIncrease, 16 * K) != JVMFlag::SUCCESS) {  // 20Kb per thread added to new generation
        return JNI_EINVAL;
      }

      // -Xinternalversion
    } else if (match_option(option, "-Xinternalversion")) {
      jio_fprintf(defaultStream::output_stream(), "%s\n",
                  VM_Version::internal_vm_info_string());
      vm_exit(0);
#ifndef PRODUCT
    // -Xprintflags
    } else if (match_option(option, "-Xprintflags")) {
      JVMFlag::printFlags(tty, false);
      vm_exit(0);
#endif
    // -D
    } else if (match_option(option, "-D", &tail)) {
      const char* value;
      if (match_option(option, "-Djava.endorsed.dirs=", &value) &&
            *value!= '\0' && strcmp(value, "\"\"") != 0) {
        // abort if -Djava.endorsed.dirs is set
        jio_fprintf(defaultStream::output_stream(),
          "-Djava.endorsed.dirs=%s is not supported. Endorsed standards and standalone APIs\n"
          "in modular form will be supported via the concept of upgradeable modules.\n", value);
        return JNI_EINVAL;
      }
      if (match_option(option, "-Djava.ext.dirs=", &value) &&
            *value != '\0' && strcmp(value, "\"\"") != 0) {
        // abort if -Djava.ext.dirs is set
        jio_fprintf(defaultStream::output_stream(),
          "-Djava.ext.dirs=%s is not supported.  Use -classpath instead.\n", value);
        return JNI_EINVAL;
      }
      // Check for module related properties.  They must be set using the modules
      // options. For example: use "--add-modules=java.sql", not
      // "-Djdk.module.addmods=java.sql"
      if (is_internal_module_property(option->optionString + 2)) {
        needs_module_property_warning = true;
        continue;
      }
      if (!add_property(tail)) {
        return JNI_ENOMEM;
      }
      // Out of the box management support
      if (match_option(option, "-Dcom.sun.management", &tail)) {
#if INCLUDE_MANAGEMENT
        if (FLAG_SET_CMDLINE(bool, ManagementServer, true) != JVMFlag::SUCCESS) {
          return JNI_EINVAL;
        }
        // management agent in module jdk.management.agent
        if (!create_numbered_property("jdk.module.addmods", "jdk.management.agent", addmods_count++)) {
          return JNI_ENOMEM;
        }
#else
        jio_fprintf(defaultStream::output_stream(),
          "-Dcom.sun.management is not supported in this VM.\n");
        return JNI_ERR;
#endif
      }
    // -Xint
    } else if (match_option(option, "-Xint")) {
          set_mode_flags(_int);
    // -Xmixed
    } else if (match_option(option, "-Xmixed")) {
          set_mode_flags(_mixed);
    // -Xcomp
    } else if (match_option(option, "-Xcomp")) {
      // for testing the compiler; turn off all flags that inhibit compilation
          set_mode_flags(_comp);
    // -Xshare:dump
    } else if (match_option(option, "-Xshare:dump")) {
      if (FLAG_SET_CMDLINE(bool, DumpSharedSpaces, true) != JVMFlag::SUCCESS) {
        return JNI_EINVAL;
      }
      set_mode_flags(_int);     // Prevent compilation, which creates objects
    // -Xshare:on
    } else if (match_option(option, "-Xshare:on")) {
      if (FLAG_SET_CMDLINE(bool, UseSharedSpaces, true) != JVMFlag::SUCCESS) {
        return JNI_EINVAL;
      }
      if (FLAG_SET_CMDLINE(bool, RequireSharedSpaces, true) != JVMFlag::SUCCESS) {
        return JNI_EINVAL;
      }
    // -Xshare:auto
    } else if (match_option(option, "-Xshare:auto")) {
      if (FLAG_SET_CMDLINE(bool, UseSharedSpaces, true) != JVMFlag::SUCCESS) {
        return JNI_EINVAL;
      }
      if (FLAG_SET_CMDLINE(bool, RequireSharedSpaces, false) != JVMFlag::SUCCESS) {
        return JNI_EINVAL;
      }
    // -Xshare:off
    } else if (match_option(option, "-Xshare:off")) {
      if (FLAG_SET_CMDLINE(bool, UseSharedSpaces, false) != JVMFlag::SUCCESS) {
        return JNI_EINVAL;
      }
      if (FLAG_SET_CMDLINE(bool, RequireSharedSpaces, false) != JVMFlag::SUCCESS) {
        return JNI_EINVAL;
      }
    // -Xverify
    } else if (match_option(option, "-Xverify", &tail)) {
      if (strcmp(tail, ":all") == 0 || strcmp(tail, "") == 0) {
        if (FLAG_SET_CMDLINE(bool, BytecodeVerificationLocal, true) != JVMFlag::SUCCESS) {
          return JNI_EINVAL;
        }
        if (FLAG_SET_CMDLINE(bool, BytecodeVerificationRemote, true) != JVMFlag::SUCCESS) {
          return JNI_EINVAL;
        }
      } else if (strcmp(tail, ":remote") == 0) {
        if (FLAG_SET_CMDLINE(bool, BytecodeVerificationLocal, false) != JVMFlag::SUCCESS) {
          return JNI_EINVAL;
        }
        if (FLAG_SET_CMDLINE(bool, BytecodeVerificationRemote, true) != JVMFlag::SUCCESS) {
          return JNI_EINVAL;
        }
      } else if (strcmp(tail, ":none") == 0) {
        if (FLAG_SET_CMDLINE(bool, BytecodeVerificationLocal, false) != JVMFlag::SUCCESS) {
          return JNI_EINVAL;
        }
        if (FLAG_SET_CMDLINE(bool, BytecodeVerificationRemote, false) != JVMFlag::SUCCESS) {
          return JNI_EINVAL;
        }
      } else if (is_bad_option(option, args->ignoreUnrecognized, "verification")) {
        return JNI_EINVAL;
      }
    // -Xdebug
    } else if (match_option(option, "-Xdebug")) {
      // note this flag has been used, then ignore
      set_xdebug_mode(true);
    // -Xnoagent
    } else if (match_option(option, "-Xnoagent")) {
      // For compatibility with classic. HotSpot refuses to load the old style agent.dll.
    } else if (match_option(option, "-Xloggc:", &tail)) {
      // Deprecated flag to redirect GC output to a file. -Xloggc:<filename>
      log_warning(gc)("-Xloggc is deprecated. Will use -Xlog:gc:%s instead.", tail);
      _gc_log_filename = os::strdup_check_oom(tail);
    } else if (match_option(option, "-Xlog", &tail)) {
      bool ret = false;
      if (strcmp(tail, ":help") == 0) {
        fileStream stream(defaultStream::output_stream());
        LogConfiguration::print_command_line_help(&stream);
        vm_exit(0);
      } else if (strcmp(tail, ":disable") == 0) {
        LogConfiguration::disable_logging();
        ret = true;
      } else if (*tail == '\0') {
        ret = LogConfiguration::parse_command_line_arguments();
        assert(ret, "-Xlog without arguments should never fail to parse");
      } else if (*tail == ':') {
        ret = LogConfiguration::parse_command_line_arguments(tail + 1);
      }
      if (ret == false) {
        jio_fprintf(defaultStream::error_stream(),
                    "Invalid -Xlog option '-Xlog%s', see error log for details.\n",
                    tail);
        return JNI_EINVAL;
      }
    // JNI hooks
    } else if (match_option(option, "-Xcheck", &tail)) {
      if (!strcmp(tail, ":jni")) {
#if !INCLUDE_JNI_CHECK
        warning("JNI CHECKING is not supported in this VM");
#else
        CheckJNICalls = true;
#endif // INCLUDE_JNI_CHECK
      } else if (is_bad_option(option, args->ignoreUnrecognized,
                                     "check")) {
        return JNI_EINVAL;
      }
    } else if (match_option(option, "vfprintf")) {
      _vfprintf_hook = CAST_TO_FN_PTR(vfprintf_hook_t, option->extraInfo);
    } else if (match_option(option, "exit")) {
      _exit_hook = CAST_TO_FN_PTR(exit_hook_t, option->extraInfo);
    } else if (match_option(option, "abort")) {
      _abort_hook = CAST_TO_FN_PTR(abort_hook_t, option->extraInfo);
    // Need to keep consistency of MaxTenuringThreshold and AlwaysTenure/NeverTenure;
    // and the last option wins.
    } else if (match_option(option, "-XX:+NeverTenure")) {
      if (FLAG_SET_CMDLINE(bool, NeverTenure, true) != JVMFlag::SUCCESS) {
        return JNI_EINVAL;
      }
      if (FLAG_SET_CMDLINE(bool, AlwaysTenure, false) != JVMFlag::SUCCESS) {
        return JNI_EINVAL;
      }
      if (FLAG_SET_CMDLINE(uintx, MaxTenuringThreshold, markOopDesc::max_age + 1) != JVMFlag::SUCCESS) {
        return JNI_EINVAL;
      }
    } else if (match_option(option, "-XX:+AlwaysTenure")) {
      if (FLAG_SET_CMDLINE(bool, NeverTenure, false) != JVMFlag::SUCCESS) {
        return JNI_EINVAL;
      }
      if (FLAG_SET_CMDLINE(bool, AlwaysTenure, true) != JVMFlag::SUCCESS) {
        return JNI_EINVAL;
      }
      if (FLAG_SET_CMDLINE(uintx, MaxTenuringThreshold, 0) != JVMFlag::SUCCESS) {
        return JNI_EINVAL;
      }
    } else if (match_option(option, "-XX:MaxTenuringThreshold=", &tail)) {
      uintx max_tenuring_thresh = 0;
      if (!parse_uintx(tail, &max_tenuring_thresh, 0)) {
        jio_fprintf(defaultStream::error_stream(),
                    "Improperly specified VM option \'MaxTenuringThreshold=%s\'\n", tail);
        return JNI_EINVAL;
      }

      if (FLAG_SET_CMDLINE(uintx, MaxTenuringThreshold, max_tenuring_thresh) != JVMFlag::SUCCESS) {
        return JNI_EINVAL;
      }

      if (MaxTenuringThreshold == 0) {
        if (FLAG_SET_CMDLINE(bool, NeverTenure, false) != JVMFlag::SUCCESS) {
          return JNI_EINVAL;
        }
        if (FLAG_SET_CMDLINE(bool, AlwaysTenure, true) != JVMFlag::SUCCESS) {
          return JNI_EINVAL;
        }
      } else {
        if (FLAG_SET_CMDLINE(bool, NeverTenure, false) != JVMFlag::SUCCESS) {
          return JNI_EINVAL;
        }
        if (FLAG_SET_CMDLINE(bool, AlwaysTenure, false) != JVMFlag::SUCCESS) {
          return JNI_EINVAL;
        }
      }
    } else if (match_option(option, "-XX:+DisplayVMOutputToStderr")) {
      if (FLAG_SET_CMDLINE(bool, DisplayVMOutputToStdout, false) != JVMFlag::SUCCESS) {
        return JNI_EINVAL;
      }
      if (FLAG_SET_CMDLINE(bool, DisplayVMOutputToStderr, true) != JVMFlag::SUCCESS) {
        return JNI_EINVAL;
      }
    } else if (match_option(option, "-XX:+DisplayVMOutputToStdout")) {
      if (FLAG_SET_CMDLINE(bool, DisplayVMOutputToStderr, false) != JVMFlag::SUCCESS) {
        return JNI_EINVAL;
      }
      if (FLAG_SET_CMDLINE(bool, DisplayVMOutputToStdout, true) != JVMFlag::SUCCESS) {
        return JNI_EINVAL;
      }
    } else if (match_option(option, "-XX:+ErrorFileToStderr")) {
      if (FLAG_SET_CMDLINE(bool, ErrorFileToStdout, false) != JVMFlag::SUCCESS) {
        return JNI_EINVAL;
      }
      if (FLAG_SET_CMDLINE(bool, ErrorFileToStderr, true) != JVMFlag::SUCCESS) {
        return JNI_EINVAL;
      }
    } else if (match_option(option, "-XX:+ErrorFileToStdout")) {
      if (FLAG_SET_CMDLINE(bool, ErrorFileToStderr, false) != JVMFlag::SUCCESS) {
        return JNI_EINVAL;
      }
      if (FLAG_SET_CMDLINE(bool, ErrorFileToStdout, true) != JVMFlag::SUCCESS) {
        return JNI_EINVAL;
      }
    } else if (match_option(option, "-XX:+ExtendedDTraceProbes")) {
#if defined(DTRACE_ENABLED)
      if (FLAG_SET_CMDLINE(bool, ExtendedDTraceProbes, true) != JVMFlag::SUCCESS) {
        return JNI_EINVAL;
      }
      if (FLAG_SET_CMDLINE(bool, DTraceMethodProbes, true) != JVMFlag::SUCCESS) {
        return JNI_EINVAL;
      }
      if (FLAG_SET_CMDLINE(bool, DTraceAllocProbes, true) != JVMFlag::SUCCESS) {
        return JNI_EINVAL;
      }
      if (FLAG_SET_CMDLINE(bool, DTraceMonitorProbes, true) != JVMFlag::SUCCESS) {
        return JNI_EINVAL;
      }
#else // defined(DTRACE_ENABLED)
      jio_fprintf(defaultStream::error_stream(),
                  "ExtendedDTraceProbes flag is not applicable for this configuration\n");
      return JNI_EINVAL;
#endif // defined(DTRACE_ENABLED)
#ifdef ASSERT
    } else if (match_option(option, "-XX:+FullGCALot")) {
      if (FLAG_SET_CMDLINE(bool, FullGCALot, true) != JVMFlag::SUCCESS) {
        return JNI_EINVAL;
      }
      // disable scavenge before parallel mark-compact
      if (FLAG_SET_CMDLINE(bool, ScavengeBeforeFullGC, false) != JVMFlag::SUCCESS) {
        return JNI_EINVAL;
      }
#endif
#if !INCLUDE_MANAGEMENT
    } else if (match_option(option, "-XX:+ManagementServer")) {
        jio_fprintf(defaultStream::error_stream(),
          "ManagementServer is not supported in this VM.\n");
        return JNI_ERR;
#endif // INCLUDE_MANAGEMENT
#if INCLUDE_JFR
    } else if (match_jfr_option(&option)) {
      return JNI_EINVAL;
#endif
    } else if (match_option(option, "-XX:", &tail)) { // -XX:xxxx
      // Skip -XX:Flags= and -XX:VMOptionsFile= since those cases have
      // already been handled
      if ((strncmp(tail, "Flags=", strlen("Flags=")) != 0) &&
          (strncmp(tail, "VMOptionsFile=", strlen("VMOptionsFile=")) != 0)) {
        if (!process_argument(tail, args->ignoreUnrecognized, origin)) {
          return JNI_EINVAL;
        }
      }
    // Unknown option
    } else if (is_bad_option(option, args->ignoreUnrecognized)) {
      return JNI_ERR;
    }
  }

  // PrintSharedArchiveAndExit will turn on
  //   -Xshare:on
  //   -Xlog:class+path=info
  if (PrintSharedArchiveAndExit) {
    if (FLAG_SET_CMDLINE(bool, UseSharedSpaces, true) != JVMFlag::SUCCESS) {
      return JNI_EINVAL;
    }
    if (FLAG_SET_CMDLINE(bool, RequireSharedSpaces, true) != JVMFlag::SUCCESS) {
      return JNI_EINVAL;
    }
    LogConfiguration::configure_stdout(LogLevel::Info, true, LOG_TAGS(class, path));
  }

  // Change the default value for flags  which have different default values
  // when working with older JDKs.
#ifdef LINUX
 if (JDK_Version::current().compare_major(6) <= 0 &&
      FLAG_IS_DEFAULT(UseLinuxPosixThreadCPUClocks)) {
    FLAG_SET_DEFAULT(UseLinuxPosixThreadCPUClocks, false);
  }
#endif // LINUX
  fix_appclasspath();
  return JNI_OK;
}

void Arguments::add_patch_mod_prefix(const char* module_name, const char* path, bool* patch_mod_javabase) {
  // For java.base check for duplicate --patch-module options being specified on the command line.
  // This check is only required for java.base, all other duplicate module specifications
  // will be checked during module system initialization.  The module system initialization
  // will throw an ExceptionInInitializerError if this situation occurs.
  if (strcmp(module_name, JAVA_BASE_NAME) == 0) {
    if (*patch_mod_javabase) {
      vm_exit_during_initialization("Cannot specify " JAVA_BASE_NAME " more than once to --patch-module");
    } else {
      *patch_mod_javabase = true;
    }
  }

  // Create GrowableArray lazily, only if --patch-module has been specified
  if (_patch_mod_prefix == NULL) {
    _patch_mod_prefix = new (ResourceObj::C_HEAP, mtArguments) GrowableArray<ModulePatchPath*>(10, true);
  }

  _patch_mod_prefix->push(new ModulePatchPath(module_name, path));
}

// Remove all empty paths from the app classpath (if IgnoreEmptyClassPaths is enabled)
//
// This is necessary because some apps like to specify classpath like -cp foo.jar:${XYZ}:bar.jar
// in their start-up scripts. If XYZ is empty, the classpath will look like "-cp foo.jar::bar.jar".
// Java treats such empty paths as if the user specified "-cp foo.jar:.:bar.jar". I.e., an empty
// path is treated as the current directory.
//
// This causes problems with CDS, which requires that all directories specified in the classpath
// must be empty. In most cases, applications do NOT want to load classes from the current
// directory anyway. Adding -XX:+IgnoreEmptyClassPaths will make these applications' start-up
// scripts compatible with CDS.
void Arguments::fix_appclasspath() {
  if (IgnoreEmptyClassPaths) {
    const char separator = *os::path_separator();
    const char* src = _java_class_path->value();

    // skip over all the leading empty paths
    while (*src == separator) {
      src ++;
    }

    char* copy = os::strdup_check_oom(src, mtArguments);

    // trim all trailing empty paths
    for (char* tail = copy + strlen(copy) - 1; tail >= copy && *tail == separator; tail--) {
      *tail = '\0';
    }

    char from[3] = {separator, separator, '\0'};
    char to  [2] = {separator, '\0'};
    while (StringUtils::replace_no_expand(copy, from, to) > 0) {
      // Keep replacing "::" -> ":" until we have no more "::" (non-windows)
      // Keep replacing ";;" -> ";" until we have no more ";;" (windows)
    }

    _java_class_path->set_writeable_value(copy);
    FreeHeap(copy); // a copy was made by set_value, so don't need this anymore
  }
}

jint Arguments::finalize_vm_init_args(bool patch_mod_javabase) {
  // check if the default lib/endorsed directory exists; if so, error
  char path[JVM_MAXPATHLEN];
  const char* fileSep = os::file_separator();
  jio_snprintf(path, JVM_MAXPATHLEN, "%s%slib%sendorsed", Arguments::get_java_home(), fileSep, fileSep);

  DIR* dir = os::opendir(path);
  if (dir != NULL) {
    jio_fprintf(defaultStream::output_stream(),
      "<JAVA_HOME>/lib/endorsed is not supported. Endorsed standards and standalone APIs\n"
      "in modular form will be supported via the concept of upgradeable modules.\n");
    os::closedir(dir);
    return JNI_ERR;
  }

  jio_snprintf(path, JVM_MAXPATHLEN, "%s%slib%sext", Arguments::get_java_home(), fileSep, fileSep);
  dir = os::opendir(path);
  if (dir != NULL) {
    jio_fprintf(defaultStream::output_stream(),
      "<JAVA_HOME>/lib/ext exists, extensions mechanism no longer supported; "
      "Use -classpath instead.\n.");
    os::closedir(dir);
    return JNI_ERR;
  }

  // This must be done after all arguments have been processed
  // and the container support has been initialized since AggressiveHeap
  // relies on the amount of total memory available.
  if (AggressiveHeap) {
    jint result = set_aggressive_heap_flags();
    if (result != JNI_OK) {
      return result;
    }
  }

  // This must be done after all arguments have been processed.
  // java_compiler() true means set to "NONE" or empty.
  if (java_compiler() && !xdebug_mode()) {
    // For backwards compatibility, we switch to interpreted mode if
    // -Djava.compiler="NONE" or "" is specified AND "-Xdebug" was
    // not specified.
    set_mode_flags(_int);
  }

  // CompileThresholdScaling == 0.0 is same as -Xint: Disable compilation (enable interpreter-only mode),
  // but like -Xint, leave compilation thresholds unaffected.
  // With tiered compilation disabled, setting CompileThreshold to 0 disables compilation as well.
  if ((CompileThresholdScaling == 0.0) || (!TieredCompilation && CompileThreshold == 0)) {
    set_mode_flags(_int);
  }

  // eventually fix up InitialTenuringThreshold if only MaxTenuringThreshold is set
  if (FLAG_IS_DEFAULT(InitialTenuringThreshold) && (InitialTenuringThreshold > MaxTenuringThreshold)) {
    FLAG_SET_ERGO(uintx, InitialTenuringThreshold, MaxTenuringThreshold);
  }

#if !COMPILER2_OR_JVMCI
  // Don't degrade server performance for footprint
  if (FLAG_IS_DEFAULT(UseLargePages) &&
      MaxHeapSize < LargePageHeapSizeThreshold) {
    // No need for large granularity pages w/small heaps.
    // Note that large pages are enabled/disabled for both the
    // Java heap and the code cache.
    FLAG_SET_DEFAULT(UseLargePages, false);
  }

  UNSUPPORTED_OPTION(ProfileInterpreter);
  NOT_PRODUCT(UNSUPPORTED_OPTION(TraceProfileInterpreter));
#endif

#ifndef TIERED
  // Tiered compilation is undefined.
  UNSUPPORTED_OPTION(TieredCompilation);
#endif

  if (!check_vm_args_consistency()) {
    return JNI_ERR;
  }

#if INCLUDE_CDS
  if (DumpSharedSpaces) {
    // Disable biased locking now as it interferes with the clean up of
    // the archived Klasses and Java string objects (at dump time only).
    UseBiasedLocking = false;

    // Always verify non-system classes during CDS dump
    if (!BytecodeVerificationRemote) {
      BytecodeVerificationRemote = true;
      log_info(cds)("All non-system classes will be verified (-Xverify:remote) during CDS dump time.");
    }

    // Compilation is already disabled if the user specifies -Xshare:dump.
    // Disable compilation in case user specifies -XX:+DumpSharedSpaces instead of -Xshare:dump.
    set_mode_flags(_int);
  }
  if (UseSharedSpaces && patch_mod_javabase) {
    no_shared_spaces("CDS is disabled when " JAVA_BASE_NAME " module is patched.");
  }
  if (UseSharedSpaces && !DumpSharedSpaces && check_unsupported_cds_runtime_properties()) {
    FLAG_SET_DEFAULT(UseSharedSpaces, false);
  }
#endif

#ifndef CAN_SHOW_REGISTERS_ON_ASSERT
  UNSUPPORTED_OPTION(ShowRegistersOnAssert);
#endif // CAN_SHOW_REGISTERS_ON_ASSERT

  return JNI_OK;
}

// Helper class for controlling the lifetime of JavaVMInitArgs
// objects.  The contents of the JavaVMInitArgs are guaranteed to be
// deleted on the destruction of the ScopedVMInitArgs object.
class ScopedVMInitArgs : public StackObj {
 private:
  JavaVMInitArgs _args;
  char*          _container_name;
  bool           _is_set;
  char*          _vm_options_file_arg;

 public:
  ScopedVMInitArgs(const char *container_name) {
    _args.version = JNI_VERSION_1_2;
    _args.nOptions = 0;
    _args.options = NULL;
    _args.ignoreUnrecognized = false;
    _container_name = (char *)container_name;
    _is_set = false;
    _vm_options_file_arg = NULL;
  }

  // Populates the JavaVMInitArgs object represented by this
  // ScopedVMInitArgs object with the arguments in options.  The
  // allocated memory is deleted by the destructor.  If this method
  // returns anything other than JNI_OK, then this object is in a
  // partially constructed state, and should be abandoned.
  jint set_args(GrowableArray<JavaVMOption>* options) {
    _is_set = true;
    JavaVMOption* options_arr = NEW_C_HEAP_ARRAY_RETURN_NULL(
        JavaVMOption, options->length(), mtArguments);
    if (options_arr == NULL) {
      return JNI_ENOMEM;
    }
    _args.options = options_arr;

    for (int i = 0; i < options->length(); i++) {
      options_arr[i] = options->at(i);
      options_arr[i].optionString = os::strdup(options_arr[i].optionString);
      if (options_arr[i].optionString == NULL) {
        // Rely on the destructor to do cleanup.
        _args.nOptions = i;
        return JNI_ENOMEM;
      }
    }

    _args.nOptions = options->length();
    _args.ignoreUnrecognized = IgnoreUnrecognizedVMOptions;
    return JNI_OK;
  }

  JavaVMInitArgs* get()             { return &_args; }
  char* container_name()            { return _container_name; }
  bool  is_set()                    { return _is_set; }
  bool  found_vm_options_file_arg() { return _vm_options_file_arg != NULL; }
  char* vm_options_file_arg()       { return _vm_options_file_arg; }

  void set_vm_options_file_arg(const char *vm_options_file_arg) {
    if (_vm_options_file_arg != NULL) {
      os::free(_vm_options_file_arg);
    }
    _vm_options_file_arg = os::strdup_check_oom(vm_options_file_arg);
  }

  ~ScopedVMInitArgs() {
    if (_vm_options_file_arg != NULL) {
      os::free(_vm_options_file_arg);
    }
    if (_args.options == NULL) return;
    for (int i = 0; i < _args.nOptions; i++) {
      os::free(_args.options[i].optionString);
    }
    FREE_C_HEAP_ARRAY(JavaVMOption, _args.options);
  }

  // Insert options into this option list, to replace option at
  // vm_options_file_pos (-XX:VMOptionsFile)
  jint insert(const JavaVMInitArgs* args,
              const JavaVMInitArgs* args_to_insert,
              const int vm_options_file_pos) {
    assert(_args.options == NULL, "shouldn't be set yet");
    assert(args_to_insert->nOptions != 0, "there should be args to insert");
    assert(vm_options_file_pos != -1, "vm_options_file_pos should be set");

    int length = args->nOptions + args_to_insert->nOptions - 1;
    GrowableArray<JavaVMOption> *options = new (ResourceObj::C_HEAP, mtArguments)
              GrowableArray<JavaVMOption>(length, true);    // Construct new option array
    for (int i = 0; i < args->nOptions; i++) {
      if (i == vm_options_file_pos) {
        // insert the new options starting at the same place as the
        // -XX:VMOptionsFile option
        for (int j = 0; j < args_to_insert->nOptions; j++) {
          options->push(args_to_insert->options[j]);
        }
      } else {
        options->push(args->options[i]);
      }
    }
    // make into options array
    jint result = set_args(options);
    delete options;
    return result;
  }
};

jint Arguments::parse_java_options_environment_variable(ScopedVMInitArgs* args) {
  return parse_options_environment_variable("_JAVA_OPTIONS", args);
}

jint Arguments::parse_java_tool_options_environment_variable(ScopedVMInitArgs* args) {
  return parse_options_environment_variable("JAVA_TOOL_OPTIONS", args);
}

jint Arguments::parse_options_environment_variable(const char* name,
                                                   ScopedVMInitArgs* vm_args) {
  char *buffer = ::getenv(name);

  // Don't check this environment variable if user has special privileges
  // (e.g. unix su command).
  if (buffer == NULL || os::have_special_privileges()) {
    return JNI_OK;
  }

  if ((buffer = os::strdup(buffer)) == NULL) {
    return JNI_ENOMEM;
  }

  jio_fprintf(defaultStream::error_stream(),
              "Picked up %s: %s\n", name, buffer);

  int retcode = parse_options_buffer(name, buffer, strlen(buffer), vm_args);

  os::free(buffer);
  return retcode;
}

jint Arguments::parse_vm_options_file(const char* file_name, ScopedVMInitArgs* vm_args) {
  // read file into buffer
  int fd = ::open(file_name, O_RDONLY);
  if (fd < 0) {
    jio_fprintf(defaultStream::error_stream(),
                "Could not open options file '%s'\n",
                file_name);
    return JNI_ERR;
  }

  struct stat stbuf;
  int retcode = os::stat(file_name, &stbuf);
  if (retcode != 0) {
    jio_fprintf(defaultStream::error_stream(),
                "Could not stat options file '%s'\n",
                file_name);
    os::close(fd);
    return JNI_ERR;
  }

  if (stbuf.st_size == 0) {
    // tell caller there is no option data and that is ok
    os::close(fd);
    return JNI_OK;
  }

  // '+ 1' for NULL termination even with max bytes
  size_t bytes_alloc = stbuf.st_size + 1;

  char *buf = NEW_C_HEAP_ARRAY_RETURN_NULL(char, bytes_alloc, mtArguments);
  if (NULL == buf) {
    jio_fprintf(defaultStream::error_stream(),
                "Could not allocate read buffer for options file parse\n");
    os::close(fd);
    return JNI_ENOMEM;
  }

  memset(buf, 0, bytes_alloc);

  // Fill buffer
  // Use ::read() instead of os::read because os::read()
  // might do a thread state transition
  // and it is too early for that here

  ssize_t bytes_read = ::read(fd, (void *)buf, (unsigned)bytes_alloc);
  os::close(fd);
  if (bytes_read < 0) {
    FREE_C_HEAP_ARRAY(char, buf);
    jio_fprintf(defaultStream::error_stream(),
                "Could not read options file '%s'\n", file_name);
    return JNI_ERR;
  }

  if (bytes_read == 0) {
    // tell caller there is no option data and that is ok
    FREE_C_HEAP_ARRAY(char, buf);
    return JNI_OK;
  }

  retcode = parse_options_buffer(file_name, buf, bytes_read, vm_args);

  FREE_C_HEAP_ARRAY(char, buf);
  return retcode;
}

jint Arguments::parse_options_buffer(const char* name, char* buffer, const size_t buf_len, ScopedVMInitArgs* vm_args) {
  GrowableArray<JavaVMOption> *options = new (ResourceObj::C_HEAP, mtArguments) GrowableArray<JavaVMOption>(2, true);    // Construct option array

  // some pointers to help with parsing
  char *buffer_end = buffer + buf_len;
  char *opt_hd = buffer;
  char *wrt = buffer;
  char *rd = buffer;

  // parse all options
  while (rd < buffer_end) {
    // skip leading white space from the input string
    while (rd < buffer_end && isspace(*rd)) {
      rd++;
    }

    if (rd >= buffer_end) {
      break;
    }

    // Remember this is where we found the head of the token.
    opt_hd = wrt;

    // Tokens are strings of non white space characters separated
    // by one or more white spaces.
    while (rd < buffer_end && !isspace(*rd)) {
      if (*rd == '\'' || *rd == '"') {      // handle a quoted string
        int quote = *rd;                    // matching quote to look for
        rd++;                               // don't copy open quote
        while (rd < buffer_end && *rd != quote) {
                                            // include everything (even spaces)
                                            // up until the close quote
          *wrt++ = *rd++;                   // copy to option string
        }

        if (rd < buffer_end) {
          rd++;                             // don't copy close quote
        } else {
                                            // did not see closing quote
          jio_fprintf(defaultStream::error_stream(),
                      "Unmatched quote in %s\n", name);
          delete options;
          return JNI_ERR;
        }
      } else {
        *wrt++ = *rd++;                     // copy to option string
      }
    }

    // steal a white space character and set it to NULL
    *wrt++ = '\0';
    // We now have a complete token

    JavaVMOption option;
    option.optionString = opt_hd;
    option.extraInfo = NULL;

    options->append(option);                // Fill in option

    rd++;  // Advance to next character
  }

  // Fill out JavaVMInitArgs structure.
  jint status = vm_args->set_args(options);

  delete options;
  return status;
}

void Arguments::set_shared_spaces_flags() {
  if (DumpSharedSpaces) {
    if (FailOverToOldVerifier) {
      // Don't fall back to the old verifier on verification failure. If a
      // class fails verification with the split verifier, it might fail the
      // CDS runtime verifier constraint check. In that case, we don't want
      // to share the class. We only archive classes that pass the split verifier.
      FLAG_SET_DEFAULT(FailOverToOldVerifier, false);
    }

    if (RequireSharedSpaces) {
      warning("Cannot dump shared archive while using shared archive");
    }
    UseSharedSpaces = false;
#ifdef _LP64
    if (!UseCompressedOops || !UseCompressedClassPointers) {
      vm_exit_during_initialization(
        "Cannot dump shared archive when UseCompressedOops or UseCompressedClassPointers is off.", NULL);
    }
  } else {
    if (!UseCompressedOops || !UseCompressedClassPointers) {
      no_shared_spaces("UseCompressedOops and UseCompressedClassPointers must be on for UseSharedSpaces.");
    }
#endif
  }
}

// Sharing support
// Construct the path to the archive
static char* get_shared_archive_path() {
  char *shared_archive_path;
  if (SharedArchiveFile == NULL) {
    char jvm_path[JVM_MAXPATHLEN];
    os::jvm_path(jvm_path, sizeof(jvm_path));
    char *end = strrchr(jvm_path, *os::file_separator());
    if (end != NULL) *end = '\0';
    size_t jvm_path_len = strlen(jvm_path);
    size_t file_sep_len = strlen(os::file_separator());
    const size_t len = jvm_path_len + file_sep_len + 20;
    shared_archive_path = NEW_C_HEAP_ARRAY(char, len, mtArguments);
    if (shared_archive_path != NULL) {
      jio_snprintf(shared_archive_path, len, "%s%sclasses.jsa",
        jvm_path, os::file_separator());
    }
  } else {
    shared_archive_path = os::strdup_check_oom(SharedArchiveFile, mtArguments);
  }
  return shared_archive_path;
}

#ifndef PRODUCT
// Determine whether LogVMOutput should be implicitly turned on.
static bool use_vm_log() {
  if (LogCompilation || !FLAG_IS_DEFAULT(LogFile) ||
      PrintCompilation || PrintInlining || PrintDependencies || PrintNativeNMethods ||
      PrintDebugInfo || PrintRelocations || PrintNMethods || PrintExceptionHandlers ||
      PrintAssembly || TraceDeoptimization || TraceDependencies ||
      (VerifyDependencies && FLAG_IS_CMDLINE(VerifyDependencies))) {
    return true;
  }

#ifdef COMPILER1
  if (PrintC1Statistics) {
    return true;
  }
#endif // COMPILER1

#ifdef COMPILER2
  if (PrintOptoAssembly || PrintOptoStatistics) {
    return true;
  }
#endif // COMPILER2

  return false;
}

#endif // PRODUCT

bool Arguments::args_contains_vm_options_file_arg(const JavaVMInitArgs* args) {
  for (int index = 0; index < args->nOptions; index++) {
    const JavaVMOption* option = args->options + index;
    const char* tail;
    if (match_option(option, "-XX:VMOptionsFile=", &tail)) {
      return true;
    }
  }
  return false;
}

jint Arguments::insert_vm_options_file(const JavaVMInitArgs* args,
                                       const char* vm_options_file,
                                       const int vm_options_file_pos,
                                       ScopedVMInitArgs* vm_options_file_args,
                                       ScopedVMInitArgs* args_out) {
  jint code = parse_vm_options_file(vm_options_file, vm_options_file_args);
  if (code != JNI_OK) {
    return code;
  }

  if (vm_options_file_args->get()->nOptions < 1) {
    return JNI_OK;
  }

  if (args_contains_vm_options_file_arg(vm_options_file_args->get())) {
    jio_fprintf(defaultStream::error_stream(),
                "A VM options file may not refer to a VM options file. "
                "Specification of '-XX:VMOptionsFile=<file-name>' in the "
                "options file '%s' in options container '%s' is an error.\n",
                vm_options_file_args->vm_options_file_arg(),
                vm_options_file_args->container_name());
    return JNI_EINVAL;
  }

  return args_out->insert(args, vm_options_file_args->get(),
                          vm_options_file_pos);
}

// Expand -XX:VMOptionsFile found in args_in as needed.
// mod_args and args_out parameters may return values as needed.
jint Arguments::expand_vm_options_as_needed(const JavaVMInitArgs* args_in,
                                            ScopedVMInitArgs* mod_args,
                                            JavaVMInitArgs** args_out) {
  jint code = match_special_option_and_act(args_in, mod_args);
  if (code != JNI_OK) {
    return code;
  }

  if (mod_args->is_set()) {
    // args_in contains -XX:VMOptionsFile and mod_args contains the
    // original options from args_in along with the options expanded
    // from the VMOptionsFile. Return a short-hand to the caller.
    *args_out = mod_args->get();
  } else {
    *args_out = (JavaVMInitArgs *)args_in;  // no changes so use args_in
  }
  return JNI_OK;
}

jint Arguments::match_special_option_and_act(const JavaVMInitArgs* args,
                                             ScopedVMInitArgs* args_out) {
  // Remaining part of option string
  const char* tail;
  ScopedVMInitArgs vm_options_file_args(args_out->container_name());

  for (int index = 0; index < args->nOptions; index++) {
    const JavaVMOption* option = args->options + index;
    if (ArgumentsExt::process_options(option)) {
      continue;
    }
    if (match_option(option, "-XX:Flags=", &tail)) {
      Arguments::set_jvm_flags_file(tail);
      continue;
    }
    if (match_option(option, "-XX:VMOptionsFile=", &tail)) {
      if (vm_options_file_args.found_vm_options_file_arg()) {
        jio_fprintf(defaultStream::error_stream(),
                    "The option '%s' is already specified in the options "
                    "container '%s' so the specification of '%s' in the "
                    "same options container is an error.\n",
                    vm_options_file_args.vm_options_file_arg(),
                    vm_options_file_args.container_name(),
                    option->optionString);
        return JNI_EINVAL;
      }
      vm_options_file_args.set_vm_options_file_arg(option->optionString);
      // If there's a VMOptionsFile, parse that
      jint code = insert_vm_options_file(args, tail, index,
                                         &vm_options_file_args, args_out);
      if (code != JNI_OK) {
        return code;
      }
      args_out->set_vm_options_file_arg(vm_options_file_args.vm_options_file_arg());
      if (args_out->is_set()) {
        // The VMOptions file inserted some options so switch 'args'
        // to the new set of options, and continue processing which
        // preserves "last option wins" semantics.
        args = args_out->get();
        // The first option from the VMOptionsFile replaces the
        // current option.  So we back track to process the
        // replacement option.
        index--;
      }
      continue;
    }
    if (match_option(option, "-XX:+PrintVMOptions")) {
      PrintVMOptions = true;
      continue;
    }
    if (match_option(option, "-XX:-PrintVMOptions")) {
      PrintVMOptions = false;
      continue;
    }
    if (match_option(option, "-XX:+IgnoreUnrecognizedVMOptions")) {
      IgnoreUnrecognizedVMOptions = true;
      continue;
    }
    if (match_option(option, "-XX:-IgnoreUnrecognizedVMOptions")) {
      IgnoreUnrecognizedVMOptions = false;
      continue;
    }
    if (match_option(option, "-XX:+PrintFlagsInitial")) {
      JVMFlag::printFlags(tty, false);
      vm_exit(0);
    }
    if (match_option(option, "-XX:NativeMemoryTracking", &tail)) {
#if INCLUDE_NMT
      // The launcher did not setup nmt environment variable properly.
      if (!MemTracker::check_launcher_nmt_support(tail)) {
        warning("Native Memory Tracking did not setup properly, using wrong launcher?");
      }

      // Verify if nmt option is valid.
      if (MemTracker::verify_nmt_option()) {
        // Late initialization, still in single-threaded mode.
        if (MemTracker::tracking_level() >= NMT_summary) {
          MemTracker::init();
        }
      } else {
        vm_exit_during_initialization("Syntax error, expecting -XX:NativeMemoryTracking=[off|summary|detail]", NULL);
      }
      continue;
#else
      jio_fprintf(defaultStream::error_stream(),
        "Native Memory Tracking is not supported in this VM\n");
      return JNI_ERR;
#endif
    }

#ifndef PRODUCT
    if (match_option(option, "-XX:+PrintFlagsWithComments")) {
      JVMFlag::printFlags(tty, true);
      vm_exit(0);
    }
#endif
  }
  return JNI_OK;
}

static void print_options(const JavaVMInitArgs *args) {
  const char* tail;
  for (int index = 0; index < args->nOptions; index++) {
    const JavaVMOption *option = args->options + index;
    if (match_option(option, "-XX:", &tail)) {
      logOption(tail);
    }
  }
}

bool Arguments::handle_deprecated_print_gc_flags() {
  if (PrintGC) {
    log_warning(gc)("-XX:+PrintGC is deprecated. Will use -Xlog:gc instead.");
  }
  if (PrintGCDetails) {
    log_warning(gc)("-XX:+PrintGCDetails is deprecated. Will use -Xlog:gc* instead.");
  }

  if (_gc_log_filename != NULL) {
    // -Xloggc was used to specify a filename
    const char* gc_conf = PrintGCDetails ? "gc*" : "gc";

    LogTarget(Error, logging) target;
    LogStream errstream(target);
    return LogConfiguration::parse_log_arguments(_gc_log_filename, gc_conf, NULL, NULL, &errstream);
  } else if (PrintGC || PrintGCDetails) {
    LogConfiguration::configure_stdout(LogLevel::Info, !PrintGCDetails, LOG_TAGS(gc));
  }
  return true;
}

void Arguments::handle_extra_cms_flags(const char* msg) {
  SpecialFlag flag;
  const char *flag_name = "UseConcMarkSweepGC";
  if (lookup_special_flag(flag_name, flag)) {
    handle_aliases_and_deprecation(flag_name, /* print warning */ true);
    warning("%s", msg);
  }
}

// Parse entry point called from JNI_CreateJavaVM

jint Arguments::parse(const JavaVMInitArgs* initial_cmd_args) {
  assert(verify_special_jvm_flags(), "deprecated and obsolete flag table inconsistent");

  // Initialize ranges, constraints and writeables
  JVMFlagRangeList::init();
  JVMFlagConstraintList::init();
  JVMFlagWriteableList::init();

  // If flag "-XX:Flags=flags-file" is used it will be the first option to be processed.
  const char* hotspotrc = ".hotspotrc";
  bool settings_file_specified = false;
  bool needs_hotspotrc_warning = false;
  ScopedVMInitArgs initial_vm_options_args("");
  ScopedVMInitArgs initial_java_tool_options_args("env_var='JAVA_TOOL_OPTIONS'");
  ScopedVMInitArgs initial_java_options_args("env_var='_JAVA_OPTIONS'");

  // Pointers to current working set of containers
  JavaVMInitArgs* cur_cmd_args;
  JavaVMInitArgs* cur_vm_options_args;
  JavaVMInitArgs* cur_java_options_args;
  JavaVMInitArgs* cur_java_tool_options_args;

  // Containers for modified/expanded options
  ScopedVMInitArgs mod_cmd_args("cmd_line_args");
  ScopedVMInitArgs mod_vm_options_args("vm_options_args");
  ScopedVMInitArgs mod_java_tool_options_args("env_var='JAVA_TOOL_OPTIONS'");
  ScopedVMInitArgs mod_java_options_args("env_var='_JAVA_OPTIONS'");


  jint code =
      parse_java_tool_options_environment_variable(&initial_java_tool_options_args);
  if (code != JNI_OK) {
    return code;
  }

  code = parse_java_options_environment_variable(&initial_java_options_args);
  if (code != JNI_OK) {
    return code;
  }

  // Parse the options in the /java.base/jdk/internal/vm/options resource, if present
  char *vmoptions = ClassLoader::lookup_vm_options();
  if (vmoptions != NULL) {
    code = parse_options_buffer("vm options resource", vmoptions, strlen(vmoptions), &initial_vm_options_args);
    FREE_C_HEAP_ARRAY(char, vmoptions);
    if (code != JNI_OK) {
      return code;
    }
  }

  code = expand_vm_options_as_needed(initial_java_tool_options_args.get(),
                                     &mod_java_tool_options_args,
                                     &cur_java_tool_options_args);
  if (code != JNI_OK) {
    return code;
  }

  code = expand_vm_options_as_needed(initial_cmd_args,
                                     &mod_cmd_args,
                                     &cur_cmd_args);
  if (code != JNI_OK) {
    return code;
  }

  code = expand_vm_options_as_needed(initial_java_options_args.get(),
                                     &mod_java_options_args,
                                     &cur_java_options_args);
  if (code != JNI_OK) {
    return code;
  }

  code = expand_vm_options_as_needed(initial_vm_options_args.get(),
                                     &mod_vm_options_args,
                                     &cur_vm_options_args);
  if (code != JNI_OK) {
    return code;
  }

  const char* flags_file = Arguments::get_jvm_flags_file();
  settings_file_specified = (flags_file != NULL);

  if (IgnoreUnrecognizedVMOptions) {
    cur_cmd_args->ignoreUnrecognized = true;
    cur_java_tool_options_args->ignoreUnrecognized = true;
    cur_java_options_args->ignoreUnrecognized = true;
  }

  // Parse specified settings file
  if (settings_file_specified) {
    if (!process_settings_file(flags_file, true,
                               cur_cmd_args->ignoreUnrecognized)) {
      return JNI_EINVAL;
    }
  } else {
#ifdef ASSERT
    // Parse default .hotspotrc settings file
    if (!process_settings_file(".hotspotrc", false,
                               cur_cmd_args->ignoreUnrecognized)) {
      return JNI_EINVAL;
    }
#else
    struct stat buf;
    if (os::stat(hotspotrc, &buf) == 0) {
      needs_hotspotrc_warning = true;
    }
#endif
  }

  if (PrintVMOptions) {
    print_options(cur_java_tool_options_args);
    print_options(cur_cmd_args);
    print_options(cur_java_options_args);
  }

  // Parse JavaVMInitArgs structure passed in, as well as JAVA_TOOL_OPTIONS and _JAVA_OPTIONS
  jint result = parse_vm_init_args(cur_vm_options_args,
                                   cur_java_tool_options_args,
                                   cur_java_options_args,
                                   cur_cmd_args);

  if (result != JNI_OK) {
    return result;
  }

  // Call get_shared_archive_path() here, after possible SharedArchiveFile option got parsed.
  SharedArchivePath = get_shared_archive_path();
  if (SharedArchivePath == NULL) {
    return JNI_ENOMEM;
  }

  // Set up VerifySharedSpaces
  if (FLAG_IS_DEFAULT(VerifySharedSpaces) && SharedArchiveFile != NULL) {
    VerifySharedSpaces = true;
  }

  // Delay warning until here so that we've had a chance to process
  // the -XX:-PrintWarnings flag
  if (needs_hotspotrc_warning) {
    warning("%s file is present but has been ignored.  "
            "Run with -XX:Flags=%s to load the file.",
            hotspotrc, hotspotrc);
  }

  if (needs_module_property_warning) {
    warning("Ignoring system property options whose names match the '-Djdk.module.*'."
            " names that are reserved for internal use.");
  }

#if defined(_ALLBSD_SOURCE) || defined(AIX)  // UseLargePages is not yet supported on BSD and AIX.
  UNSUPPORTED_OPTION(UseLargePages);
#endif

#if defined(AIX)
  UNSUPPORTED_OPTION(AllocateHeapAt);
#endif

  ArgumentsExt::report_unsupported_options();

#ifndef PRODUCT
  if (TraceBytecodesAt != 0) {
    TraceBytecodes = true;
  }
  if (CountCompiledCalls) {
    if (UseCounterDecay) {
      warning("UseCounterDecay disabled because CountCalls is set");
      UseCounterDecay = false;
    }
  }
#endif // PRODUCT

  if (ScavengeRootsInCode == 0) {
    if (!FLAG_IS_DEFAULT(ScavengeRootsInCode)) {
      warning("Forcing ScavengeRootsInCode non-zero");
    }
    ScavengeRootsInCode = 1;
  }

  if (!handle_deprecated_print_gc_flags()) {
    return JNI_EINVAL;
  }

  // Set object alignment values.
  set_object_alignment();

#if !INCLUDE_CDS
  if (DumpSharedSpaces || RequireSharedSpaces) {
    jio_fprintf(defaultStream::error_stream(),
      "Shared spaces are not supported in this VM\n");
    return JNI_ERR;
  }
  if ((UseSharedSpaces && FLAG_IS_CMDLINE(UseSharedSpaces)) ||
      log_is_enabled(Info, cds)) {
    warning("Shared spaces are not supported in this VM");
    FLAG_SET_DEFAULT(UseSharedSpaces, false);
    LogConfiguration::configure_stdout(LogLevel::Off, true, LOG_TAGS(cds));
  }
  no_shared_spaces("CDS Disabled");
#endif // INCLUDE_CDS

  return JNI_OK;
}

jint Arguments::apply_ergo() {
  // Set flags based on ergonomics.
  jint result = set_ergonomics_flags();
  if (result != JNI_OK) return result;

  // Set heap size based on available physical memory
  set_heap_size();

  GCConfig::arguments()->initialize();

  set_shared_spaces_flags();

  // Initialize Metaspace flags and alignments
  Metaspace::ergo_initialize();

  // Set compiler flags after GC is selected and GC specific
  // flags (LoopStripMiningIter) are set.
  CompilerConfig::ergo_initialize();

  // Set bytecode rewriting flags
  set_bytecode_flags();

  // Set flags if Aggressive optimization flags (-XX:+AggressiveOpts) enabled
  jint code = set_aggressive_opts_flags();
  if (code != JNI_OK) {
    return code;
  }

  // Turn off biased locking for locking debug mode flags,
  // which are subtly different from each other but neither works with
  // biased locking
  if (UseHeavyMonitors
#ifdef COMPILER1
      || !UseFastLocking
#endif // COMPILER1
#if INCLUDE_JVMCI
      || !JVMCIUseFastLocking
#endif
    ) {
    if (!FLAG_IS_DEFAULT(UseBiasedLocking) && UseBiasedLocking) {
      // flag set to true on command line; warn the user that they
      // can't enable biased locking here
      warning("Biased Locking is not supported with locking debug flags"
              "; ignoring UseBiasedLocking flag." );
    }
    UseBiasedLocking = false;
  }

#ifdef CC_INTERP
  // Clear flags not supported on zero.
  FLAG_SET_DEFAULT(ProfileInterpreter, false);
  FLAG_SET_DEFAULT(UseBiasedLocking, false);
  LP64_ONLY(FLAG_SET_DEFAULT(UseCompressedOops, false));
  LP64_ONLY(FLAG_SET_DEFAULT(UseCompressedClassPointers, false));
#endif // CC_INTERP

  if (PrintAssembly && FLAG_IS_DEFAULT(DebugNonSafepoints)) {
    warning("PrintAssembly is enabled; turning on DebugNonSafepoints to gain additional output");
    DebugNonSafepoints = true;
  }

  if (FLAG_IS_CMDLINE(CompressedClassSpaceSize) && !UseCompressedClassPointers) {
    warning("Setting CompressedClassSpaceSize has no effect when compressed class pointers are not used");
  }

#ifndef PRODUCT
  if (!LogVMOutput && FLAG_IS_DEFAULT(LogVMOutput)) {
    if (use_vm_log()) {
      LogVMOutput = true;
    }
  }
#endif // PRODUCT

  if (PrintCommandLineFlags) {
    JVMFlag::printSetFlags(tty);
  }

  // Apply CPU specific policy for the BiasedLocking
  if (UseBiasedLocking) {
    if (!VM_Version::use_biased_locking() &&
        !(FLAG_IS_CMDLINE(UseBiasedLocking))) {
      UseBiasedLocking = false;
    }
  }
#ifdef COMPILER2
  if (!UseBiasedLocking || EmitSync != 0) {
    UseOptoBiasInlining = false;
  }
#endif

#if defined(IA32)
  // Only server compiler can optimize safepoints well enough.
  if (!is_server_compilation_mode_vm()) {
    FLAG_SET_ERGO_IF_DEFAULT(bool, ThreadLocalHandshakes, false);
  }
#endif

  // ThreadLocalHandshakesConstraintFunc handles the constraints.
  if (FLAG_IS_DEFAULT(ThreadLocalHandshakes) || !SafepointMechanism::supports_thread_local_poll()) {
    log_debug(ergo)("ThreadLocalHandshakes %s", ThreadLocalHandshakes ? "enabled." : "disabled.");
  } else {
    log_info(ergo)("ThreadLocalHandshakes %s", ThreadLocalHandshakes ? "enabled." : "disabled.");
  }

  return JNI_OK;
}

jint Arguments::adjust_after_os() {
  if (UseNUMA) {
    if (!FLAG_IS_DEFAULT(AllocateHeapAt)) {
      FLAG_SET_ERGO(bool, UseNUMA, false);
    } else if (UseParallelGC || UseParallelOldGC) {
      if (FLAG_IS_DEFAULT(MinHeapDeltaBytes)) {
         FLAG_SET_DEFAULT(MinHeapDeltaBytes, 64*M);
      }
    }
    // UseNUMAInterleaving is set to ON for all collectors and
    // platforms when UseNUMA is set to ON. NUMA-aware collectors
    // such as the parallel collector for Linux and Solaris will
    // interleave old gen and survivor spaces on top of NUMA
    // allocation policy for the eden space.
    // Non NUMA-aware collectors such as CMS, G1 and Serial-GC on
    // all platforms and ParallelGC on Windows will interleave all
    // of the heap spaces across NUMA nodes.
    if (FLAG_IS_DEFAULT(UseNUMAInterleaving)) {
      FLAG_SET_ERGO(bool, UseNUMAInterleaving, true);
    }
  }
  return JNI_OK;
}

int Arguments::PropertyList_count(SystemProperty* pl) {
  int count = 0;
  while(pl != NULL) {
    count++;
    pl = pl->next();
  }
  return count;
}

// Return the number of readable properties.
int Arguments::PropertyList_readable_count(SystemProperty* pl) {
  int count = 0;
  while(pl != NULL) {
    if (pl->is_readable()) {
      count++;
    }
    pl = pl->next();
  }
  return count;
}

const char* Arguments::PropertyList_get_value(SystemProperty *pl, const char* key) {
  assert(key != NULL, "just checking");
  SystemProperty* prop;
  for (prop = pl; prop != NULL; prop = prop->next()) {
    if (strcmp(key, prop->key()) == 0) return prop->value();
  }
  return NULL;
}

// Return the value of the requested property provided that it is a readable property.
const char* Arguments::PropertyList_get_readable_value(SystemProperty *pl, const char* key) {
  assert(key != NULL, "just checking");
  SystemProperty* prop;
  // Return the property value if the keys match and the property is not internal or
  // it's the special internal property "jdk.boot.class.path.append".
  for (prop = pl; prop != NULL; prop = prop->next()) {
    if (strcmp(key, prop->key()) == 0) {
      if (!prop->internal()) {
        return prop->value();
      } else if (strcmp(key, "jdk.boot.class.path.append") == 0) {
        return prop->value();
      } else {
        // Property is internal and not jdk.boot.class.path.append so return NULL.
        return NULL;
      }
    }
  }
  return NULL;
}

const char* Arguments::PropertyList_get_key_at(SystemProperty *pl, int index) {
  int count = 0;
  const char* ret_val = NULL;

  while(pl != NULL) {
    if(count >= index) {
      ret_val = pl->key();
      break;
    }
    count++;
    pl = pl->next();
  }

  return ret_val;
}

char* Arguments::PropertyList_get_value_at(SystemProperty* pl, int index) {
  int count = 0;
  char* ret_val = NULL;

  while(pl != NULL) {
    if(count >= index) {
      ret_val = pl->value();
      break;
    }
    count++;
    pl = pl->next();
  }

  return ret_val;
}

void Arguments::PropertyList_add(SystemProperty** plist, SystemProperty *new_p) {
  SystemProperty* p = *plist;
  if (p == NULL) {
    *plist = new_p;
  } else {
    while (p->next() != NULL) {
      p = p->next();
    }
    p->set_next(new_p);
  }
}

void Arguments::PropertyList_add(SystemProperty** plist, const char* k, const char* v,
                                 bool writeable, bool internal) {
  if (plist == NULL)
    return;

  SystemProperty* new_p = new SystemProperty(k, v, writeable, internal);
  PropertyList_add(plist, new_p);
}

void Arguments::PropertyList_add(SystemProperty *element) {
  PropertyList_add(&_system_properties, element);
}

// This add maintains unique property key in the list.
void Arguments::PropertyList_unique_add(SystemProperty** plist, const char* k, const char* v,
                                        PropertyAppendable append, PropertyWriteable writeable,
                                        PropertyInternal internal) {
  if (plist == NULL)
    return;

  // If property key exist then update with new value.
  SystemProperty* prop;
  for (prop = *plist; prop != NULL; prop = prop->next()) {
    if (strcmp(k, prop->key()) == 0) {
      if (append == AppendProperty) {
        prop->append_value(v);
      } else {
        prop->set_value(v);
      }
      return;
    }
  }

  PropertyList_add(plist, k, v, writeable == WriteableProperty, internal == InternalProperty);
}

// Copies src into buf, replacing "%%" with "%" and "%p" with pid
// Returns true if all of the source pointed by src has been copied over to
// the destination buffer pointed by buf. Otherwise, returns false.
// Notes:
// 1. If the length (buflen) of the destination buffer excluding the
// NULL terminator character is not long enough for holding the expanded
// pid characters, it also returns false instead of returning the partially
// expanded one.
// 2. The passed in "buflen" should be large enough to hold the null terminator.
bool Arguments::copy_expand_pid(const char* src, size_t srclen,
                                char* buf, size_t buflen) {
  const char* p = src;
  char* b = buf;
  const char* src_end = &src[srclen];
  char* buf_end = &buf[buflen - 1];

  while (p < src_end && b < buf_end) {
    if (*p == '%') {
      switch (*(++p)) {
      case '%':         // "%%" ==> "%"
        *b++ = *p++;
        break;
      case 'p':  {       //  "%p" ==> current process id
        // buf_end points to the character before the last character so
        // that we could write '\0' to the end of the buffer.
        size_t buf_sz = buf_end - b + 1;
        int ret = jio_snprintf(b, buf_sz, "%d", os::current_process_id());

        // if jio_snprintf fails or the buffer is not long enough to hold
        // the expanded pid, returns false.
        if (ret < 0 || ret >= (int)buf_sz) {
          return false;
        } else {
          b += ret;
          assert(*b == '\0', "fail in copy_expand_pid");
          if (p == src_end && b == buf_end + 1) {
            // reach the end of the buffer.
            return true;
          }
        }
        p++;
        break;
      }
      default :
        *b++ = '%';
      }
    } else {
      *b++ = *p++;
    }
  }
  *b = '\0';
  return (p == src_end); // return false if not all of the source was copied
}<|MERGE_RESOLUTION|>--- conflicted
+++ resolved
@@ -1457,12 +1457,7 @@
       // save it in _java_vendor_url_bug, so JVM fatal error handler can access
       // its value without going through the property list or making a Java call.
       _java_vendor_url_bug = os::strdup_check_oom(value, mtArguments);
-<<<<<<< HEAD
-      if (strcmp(old_java_vendor_url_bug, DEFAULT_VENDOR_URL_BUG) != 0) {
-        assert(old_java_vendor_url_bug != NULL, "_java_vendor_url_bug is NULL");
-=======
       if (old_java_vendor_url_bug != NULL) {
->>>>>>> 5a76c240
         os::free((void *)old_java_vendor_url_bug);
       }
     }
